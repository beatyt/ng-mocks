--- conflicted
+++ resolved
@@ -1,16 +1,11 @@
 /* tslint:disable:variable-name unified-signatures */
 
-<<<<<<< HEAD
+import { core } from '@angular/compiler';
+import { EventEmitter } from '@angular/core';
 import { By } from '@angular/platform-browser';
 
 import { AbstractType, Type } from '../common';
-=======
-import { core } from '@angular/compiler';
-import { EventEmitter, Type } from '@angular/core';
-import { By } from '@angular/platform-browser';
-
 import { directiveResolver } from '../common/reflect';
->>>>>>> 0a11b5c2
 import { MockedDebugElement, MockedDebugNode } from '../mock-render';
 import { MockedFunction, mockServiceHelper } from '../mock-service';
 
@@ -47,14 +42,11 @@
   getDirective<T>(debugNode: MockedDebugNode, directive: Type<T>): undefined | T;
   getDirective<T>(debugNode: MockedDebugNode, directive: AbstractType<T>): undefined | T;
   getDirectiveOrFail<T>(debugNode: MockedDebugNode, directive: Type<T>): T;
-<<<<<<< HEAD
   getDirectiveOrFail<T>(debugNode: MockedDebugNode, directive: AbstractType<T>): T;
-=======
   getInput<T = any>(debugNode: MockedDebugNode, input: string): undefined | T;
   getInputOrFail<T = any>(debugNode: MockedDebugNode, input: string): T;
   getOutput<T = any>(debugNode: MockedDebugNode, output: string): undefined | EventEmitter<T>;
   getOutputOrFail<T = any>(debugNode: MockedDebugNode, output: string): EventEmitter<T>;
->>>>>>> 0a11b5c2
   mockService<I extends object, O extends object>(instance: I, overrides: O): I & O;
   mockService<T = MockedFunction>(instance: any, name: string, style?: 'get' | 'set'): T;
 } = {
