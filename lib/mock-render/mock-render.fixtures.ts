--- conflicted
+++ resolved
@@ -1,11 +1,7 @@
-<<<<<<< HEAD
 // tslint:disable:max-classes-per-file
 
-import { Component, EventEmitter, Input, Output } from '@angular/core';
-=======
 import { DOCUMENT } from '@angular/common';
 import { Component, EventEmitter, Inject, Input, Output } from '@angular/core';
->>>>>>> 3a1bf7c2
 
 @Component({
   selector: 'render-real-component',
@@ -14,14 +10,6 @@
 export class RenderRealComponent {
   @Output() click = new EventEmitter<{}>();
   @Input() content = '';
-<<<<<<< HEAD
-}
-
-@Component({
-  template: 'WithoutSelectorComponent',
-})
-export class WithoutSelectorComponent {
-=======
 
   public readonly document: Document;
 
@@ -29,5 +17,9 @@
     this.document = document;
     this.document.getElementById('test');
   }
->>>>>>> 3a1bf7c2
-}+}
+
+@Component({
+  template: 'WithoutSelectorComponent',
+})
+export class WithoutSelectorComponent {}