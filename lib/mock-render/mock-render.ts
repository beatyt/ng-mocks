--- conflicted
+++ resolved
@@ -1,11 +1,7 @@
 // tslint:disable:unified-signatures
 
-<<<<<<< HEAD
+import { core } from '@angular/compiler';
 import { Component, DebugElement, DebugNode, Provider } from '@angular/core';
-=======
-import { core } from '@angular/compiler';
-import { Component, DebugElement, DebugNode, Provider, Type } from '@angular/core';
->>>>>>> 0a11b5c2
 import { ComponentFixture, getTestBed, TestBed } from '@angular/core/testing';
 
 import { Type } from '../common';
@@ -81,11 +77,6 @@
   if (typeof template === 'string') {
     mockedTemplate = template;
   } else {
-<<<<<<< HEAD
-    const { inputs, outputs, selector } = directiveResolver.resolve(template);
-    mockedTemplate += selector ? `<${selector}` : '';
-    if (selector && inputs) {
-=======
     let meta: core.Directive | undefined;
     if (!meta) {
       try {
@@ -96,9 +87,8 @@
     }
 
     const { inputs, outputs, selector } = meta;
-    mockedTemplate += `<${selector}`;
-    if (inputs) {
->>>>>>> 0a11b5c2
+    mockedTemplate += selector ? `<${selector}` : '';
+    if (selector && inputs) {
       inputs.forEach((definition: string) => {
         const [property, alias] = definition.split(': ');
         if (alias && params && typeof params[alias]) {
