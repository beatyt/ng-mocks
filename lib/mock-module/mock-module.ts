import { CommonModule } from '@angular/common';
import { ApplicationModule, ModuleWithProviders, NgModule, Provider, Type } from '@angular/core';
import { getTestBed } from '@angular/core/testing';

import { flatten, getMockedNgDefOf, isNgDef, isNgModuleDefWithProviders, Mock, MockOf } from '../common';
import { ngMocksUniverse } from '../common/ng-mocks-universe';
import { ngModuleResolver } from '../common/reflect';
import { MockComponent } from '../mock-component';
import { MockDirective } from '../mock-directive';
import { MockPipe } from '../mock-pipe';
import { MockService } from '../mock-service';

export type MockedModule<T> = T & Mock & {};

// Some modules inject own providers, which don't allow mocks due to conflicts with test env.
// We have to avoid any injection of those providers to mock everything properly.
const neverMockProvidedToken = [
  // BrowserModule
  'InjectionToken Application Initializer',
  'InjectionToken EventManagerPlugins',
  'InjectionToken HammerGestureConfig',
];
const neverMockProvidedFunction = [
  // BrowserModule
  'ApplicationInitStatus',
  'DomRendererFactory2',
  'DomSharedStylesHost',
  'EventManager',
  // BrowserAnimationsModule
  'RendererFactory2',
];

export function MockProvider(provider: any): Provider {
  const provide = typeof provider === 'object' && provider.provide ? provider.provide : provider;
  const multi = typeof provider === 'object' && provider.multi;
  if (ngMocksUniverse.flags.has('cacheProvider') && ngMocksUniverse.cache.has(provide)) {
    return ngMocksUniverse.cache.get(provide);
  }

  if (
    typeof provide === 'object' &&
    provide.ngMetadataName === 'InjectionToken' &&
    neverMockProvidedToken.includes(provide.toString())
  ) {
    return provider;
  }

  if (typeof provide === 'function' && neverMockProvidedFunction.includes(provide.name)) {
    return provider;
  }

  const mockedProvider: Provider = {
    multi,
    provide,
    useValue: MockService(provide),
  };
  if (ngMocksUniverse.flags.has('cacheProvider')) {
    ngMocksUniverse.cache.set(provide, mockedProvider);
  }

<<<<<<< HEAD
  return mockedProvider;
}
=======
// Checks if an object was decorated by NgModule.
const isModule = (object: any): object is Type<any> => {
  const annotations = jitReflector.annotations(object);
  const ngMetadataNames = annotations.map(annotation => annotation.__proto__.ngMetadataName);
  return ngMetadataNames.indexOf('NgModule') !== -1;
};

// Checks if an object implements ModuleWithProviders.
const isModuleWithProviders = (object: any): object is ModuleWithProviders =>
  typeof object.ngModule !== 'undefined' && isModule(object.ngModule);
>>>>>>> 3a1bf7c2

export function MockModule<T>(module: Type<T>): Type<any>;
// TODO add a proper generic of ModuleWithProviders when support of A5 has been stopped.
export function MockModule(module: ModuleWithProviders): ModuleWithProviders;
export function MockModule(module: any): any { // tslint:disable-line:cyclomatic-complexity
  let ngModule: Type<any>;
  let ngModuleProviders: Provider[] | undefined;
  let mockModule: typeof ngModule | undefined;
  let mockModuleProviders: typeof ngModuleProviders;
  let mockModuleDef: NgModule | undefined;
  let releaseSkipMockFlag = false;

  if (isNgModuleDefWithProviders(module)) {
    ngModule = module.ngModule;
    if (module.providers) {
      ngModuleProviders = module.providers;
    }
  } else {
    ngModule = module;
  }

  if (NEVER_MOCK.includes(ngModule)) {
    return module;
  }

  // We are inside of an 'it'.
  // It's fine to to return a mock or to throw an exception if it wasn't mocked in TestBed.
  if (!ngModuleProviders && (getTestBed() as any)._instantiated) {
    return getMockedNgDefOf(ngModule, 'm');
  }

  // Every module should be mocked only once to avoid errors like:
  // Failed: Type ...Component is part of the declarations of 2 modules: ...Module and ...Module...
  if (ngMocksUniverse.flags.has('cacheModule') && ngMocksUniverse.cache.has(ngModule)) {
    mockModule = ngMocksUniverse.cache.get(ngModule);
  }

  // Now we check if we need to keep the original module or to replace it with some other.
  if (!mockModule && ngMocksUniverse.builder.has(ngModule)) {
    const instance = ngMocksUniverse.builder.get(ngModule);
    if (isNgDef(instance, 'm') && instance !== ngModule) {
      mockModule = instance;
    }
    if (!ngMocksUniverse.flags.has('skipMock')) {
      releaseSkipMockFlag = true;
      ngMocksUniverse.flags.add('skipMock');
    }
  }

  if (!mockModule) {
    const [changed, ngModuleDef] = MockNgModuleDef(ngModuleResolver.resolve(ngModule), ngModule);
    if (changed) {
      mockModuleDef = ngModuleDef;
    }
  }

  if (mockModuleDef) {
    const parent = ngMocksUniverse.flags.has('skipMock') ? ngModule : Mock;

    @NgModule(mockModuleDef)
    @MockOf(ngModule)
<<<<<<< HEAD
    class ModuleMock extends parent {
    }
=======
    class ModuleMock extends Mock {}
>>>>>>> 3a1bf7c2

    mockModule = ModuleMock;
    if (ngMocksUniverse.flags.has('cacheModule')) {
      ngMocksUniverse.cache.set(ngModule, mockModule);
    }
  }
  if (!mockModule) {
    mockModule = ngModule;
  }

  if (ngModuleProviders) {
<<<<<<< HEAD
    const [changed, ngModuleDef] = MockNgModuleDef({providers: ngModuleProviders});
    mockModuleProviders = changed ? ngModuleDef.providers : ngModuleProviders;
=======
    return {
      ngModule: moduleMockPointer,
      providers: flatten(ngModuleProviders)
        .map(mockProvider)
        .filter(provider => !!provider) as Provider[],
    };
>>>>>>> 3a1bf7c2
  }

  if (releaseSkipMockFlag) {
    ngMocksUniverse.flags.delete('skipMock');
  }

  return ngModuleProviders && ngModuleProviders.length
    ? {ngModule: mockModule, providers: mockModuleProviders}
    : mockModule;
}

const NEVER_MOCK: Array<Type<any>> = [CommonModule, ApplicationModule];

// tslint:disable-next-line:cyclomatic-complexity
function MockNgModuleDef(ngModuleDef: NgModule, ngModule?: Type<any>): [boolean, NgModule] {
  let changed = false;
  const mockedModuleDef: NgModule = {};
  const {
    bootstrap = [],
    declarations = [],
    entryComponents = [],
    exports = [],
    imports = [],
    providers = [],
  } = ngModuleDef;

  const resolutions = new Map();
  const resolve = (def: any) => {
    let mockedDef: typeof def;
    if (resolutions.has(def)) {
      return resolutions.get(def);
    }
    ngMocksUniverse.touches.add(isNgModuleDefWithProviders(def) ? def.ngModule : def);

    // First we mock modules.
    if (!mockedDef && isNgDef(def, 'm')) {
      mockedDef = MockModule(def);
    }
    if (!mockedDef && isNgModuleDefWithProviders(def)) {
      mockedDef = MockModule(def);
      resolutions.set(def.ngModule, mockedDef.ngModule);
    }

    // Then we check decisions whether we should keep or replace a def.
    if (!mockedDef && ngMocksUniverse.builder.has(def)) {
      mockedDef = ngMocksUniverse.builder.get(def);
    }

    // And then we mock what we have if it wasn't blocked by the skipMock.
    if (!mockedDef && ngMocksUniverse.flags.has('skipMock')) {
      mockedDef = def;
    }
    if (!mockedDef && isNgDef(def, 'c')) {
      mockedDef = MockComponent(def);
    }
    if (!mockedDef && isNgDef(def, 'd')) {
      mockedDef = MockDirective(def);
    }
    if (!mockedDef && isNgDef(def, 'p')) {
      mockedDef = MockPipe(def);
    }
    if (!mockedDef) {
      mockedDef = MockProvider(def);
    }

    resolutions.set(def, mockedDef);
    changed = changed || mockedDef !== def;
    return mockedDef;
  };

  // resolveProvider is a special case because of the def structure.
  const resolveProvider = (def: any) => {
    const provider = typeof def === 'object' && def.provide ? def.provide : def;
    let mockedDef: typeof def;
    if (resolutions.has(provider)) {
      return resolutions.get(provider);
    }
    ngMocksUniverse.touches.add(provider);

    // Then we check decisions whether we should keep or replace a def.
    if (!mockedDef && ngMocksUniverse.builder.has(provider)) {
      mockedDef = ngMocksUniverse.builder.get(provider);
      if (mockedDef === provider) {
        mockedDef = def;
      }
    }

    if (!mockedDef && ngMocksUniverse.flags.has('skipMock')) {
      mockedDef = def;
    }
    if (!mockedDef) {
      mockedDef = MockProvider(def);
    }

    resolutions.set(provider, mockedDef);
    changed = changed || mockedDef !== def;
    return mockedDef;
  };

  if (imports && imports.length) {
    mockedModuleDef.imports = flatten(imports).map(resolve);
  }

  if (declarations && declarations.length) {
    mockedModuleDef.declarations = flatten(declarations).map(resolve);
  }

  if (entryComponents && entryComponents.length) {
    mockedModuleDef.entryComponents = flatten(entryComponents).map(resolve);
  }

  if (bootstrap && bootstrap.length) {
    mockedModuleDef.bootstrap = flatten(bootstrap).map(resolve);
  }

<<<<<<< HEAD
  if (providers && providers.length) {
    mockedModuleDef.providers = flatten(providers).map(resolveProvider);
  }

  // Default exports.
  if (exports && exports.length) {
    mockedModuleDef.exports = flatten(exports).map(resolve);
=======
  if (entryComponents.length) {
    mockedModule.entryComponents = flatten(entryComponents).map(MockDeclaration); // tslint:disable-line:deprecation
  }

  if (providers.length) {
    mockedModule.providers = flatten(providers)
      .map(mockProvider)
      .filter(provider => !!provider) as Provider[];
>>>>>>> 3a1bf7c2
  }

  // if we are in the skipMock mode we need to export only the default exports.
  // if we are in the correctModuleExports mode we need to export only default exports.
  const correctExports = ngMocksUniverse.flags.has('skipMock')
    || ngMocksUniverse.flags.has('correctModuleExports');

  // When we mock a module, only exported declarations are accessible inside of a test.
  // Because of that we have to export whatever a module imports or declares.
  // Unfortunately, in this case tests won't fail when a module has missed exports.
  // MockBuilder doesn't have have this issue.
  for (const def of flatten([imports || [], declarations || []])) {
    const instance = isNgModuleDefWithProviders(def) ? def.ngModule : def;
    const mockedDef = resolve(instance);

<<<<<<< HEAD
    // If we export a declaration, then we have to export its module too.
    const config = ngMocksUniverse.config.get(instance) || {};
    if (config.export && ngModule) {
      const moduleConfig = ngMocksUniverse.config.get(ngModule) || {};
      if (!moduleConfig.export) {
        moduleConfig.export = true;
        ngMocksUniverse.config.set(ngModule, moduleConfig);
      }
=======
    if (mockedModule.imports) {
      const onlyModules = mockedModule.imports
        .map(instance => {
          if (isModule(instance)) {
            return instance;
          }
          if (isModuleWithProviders(instance)) {
            return instance.ngModule;
          }
          return undefined;
        })
        .filter(instance => instance) as Array<Type<any>>;
      mockedModule.exports = [...mockedModule.exports, ...onlyModules];
>>>>>>> 3a1bf7c2
    }

    if (correctExports && !config.export) {
      continue;
    }
    if (mockedModuleDef.exports && mockedModuleDef.exports.indexOf(mockedDef) !== -1) {
      continue;
    }

    changed = true;
    mockedModuleDef.exports = mockedModuleDef.exports || [];
    mockedModuleDef.exports.push(mockedDef);
  }

  return [changed, mockedModuleDef];
}<|MERGE_RESOLUTION|>--- conflicted
+++ resolved
@@ -58,26 +58,14 @@
     ngMocksUniverse.cache.set(provide, mockedProvider);
   }
 
-<<<<<<< HEAD
   return mockedProvider;
 }
-=======
-// Checks if an object was decorated by NgModule.
-const isModule = (object: any): object is Type<any> => {
-  const annotations = jitReflector.annotations(object);
-  const ngMetadataNames = annotations.map(annotation => annotation.__proto__.ngMetadataName);
-  return ngMetadataNames.indexOf('NgModule') !== -1;
-};
-
-// Checks if an object implements ModuleWithProviders.
-const isModuleWithProviders = (object: any): object is ModuleWithProviders =>
-  typeof object.ngModule !== 'undefined' && isModule(object.ngModule);
->>>>>>> 3a1bf7c2
 
 export function MockModule<T>(module: Type<T>): Type<any>;
 // TODO add a proper generic of ModuleWithProviders when support of A5 has been stopped.
 export function MockModule(module: ModuleWithProviders): ModuleWithProviders;
-export function MockModule(module: any): any { // tslint:disable-line:cyclomatic-complexity
+export function MockModule(module: any): any {
+  // tslint:disable-line:cyclomatic-complexity
   let ngModule: Type<any>;
   let ngModuleProviders: Provider[] | undefined;
   let mockModule: typeof ngModule | undefined;
@@ -101,7 +89,11 @@
   // We are inside of an 'it'.
   // It's fine to to return a mock or to throw an exception if it wasn't mocked in TestBed.
   if (!ngModuleProviders && (getTestBed() as any)._instantiated) {
-    return getMockedNgDefOf(ngModule, 'm');
+    try {
+      return getMockedNgDefOf(ngModule, 'm');
+    } catch (error) {
+      // looks like an in-test mock.
+    }
   }
 
   // Every module should be mocked only once to avoid errors like:
@@ -134,12 +126,7 @@
 
     @NgModule(mockModuleDef)
     @MockOf(ngModule)
-<<<<<<< HEAD
-    class ModuleMock extends parent {
-    }
-=======
-    class ModuleMock extends Mock {}
->>>>>>> 3a1bf7c2
+    class ModuleMock extends parent {}
 
     mockModule = ModuleMock;
     if (ngMocksUniverse.flags.has('cacheModule')) {
@@ -151,17 +138,8 @@
   }
 
   if (ngModuleProviders) {
-<<<<<<< HEAD
-    const [changed, ngModuleDef] = MockNgModuleDef({providers: ngModuleProviders});
+    const [changed, ngModuleDef] = MockNgModuleDef({ providers: ngModuleProviders });
     mockModuleProviders = changed ? ngModuleDef.providers : ngModuleProviders;
-=======
-    return {
-      ngModule: moduleMockPointer,
-      providers: flatten(ngModuleProviders)
-        .map(mockProvider)
-        .filter(provider => !!provider) as Provider[],
-    };
->>>>>>> 3a1bf7c2
   }
 
   if (releaseSkipMockFlag) {
@@ -169,7 +147,7 @@
   }
 
   return ngModuleProviders && ngModuleProviders.length
-    ? {ngModule: mockModule, providers: mockModuleProviders}
+    ? { ngModule: mockModule, providers: mockModuleProviders }
     : mockModule;
 }
 
@@ -277,7 +255,6 @@
     mockedModuleDef.bootstrap = flatten(bootstrap).map(resolve);
   }
 
-<<<<<<< HEAD
   if (providers && providers.length) {
     mockedModuleDef.providers = flatten(providers).map(resolveProvider);
   }
@@ -285,22 +262,11 @@
   // Default exports.
   if (exports && exports.length) {
     mockedModuleDef.exports = flatten(exports).map(resolve);
-=======
-  if (entryComponents.length) {
-    mockedModule.entryComponents = flatten(entryComponents).map(MockDeclaration); // tslint:disable-line:deprecation
-  }
-
-  if (providers.length) {
-    mockedModule.providers = flatten(providers)
-      .map(mockProvider)
-      .filter(provider => !!provider) as Provider[];
->>>>>>> 3a1bf7c2
   }
 
   // if we are in the skipMock mode we need to export only the default exports.
   // if we are in the correctModuleExports mode we need to export only default exports.
-  const correctExports = ngMocksUniverse.flags.has('skipMock')
-    || ngMocksUniverse.flags.has('correctModuleExports');
+  const correctExports = ngMocksUniverse.flags.has('skipMock') || ngMocksUniverse.flags.has('correctModuleExports');
 
   // When we mock a module, only exported declarations are accessible inside of a test.
   // Because of that we have to export whatever a module imports or declares.
@@ -310,7 +276,6 @@
     const instance = isNgModuleDefWithProviders(def) ? def.ngModule : def;
     const mockedDef = resolve(instance);
 
-<<<<<<< HEAD
     // If we export a declaration, then we have to export its module too.
     const config = ngMocksUniverse.config.get(instance) || {};
     if (config.export && ngModule) {
@@ -319,21 +284,6 @@
         moduleConfig.export = true;
         ngMocksUniverse.config.set(ngModule, moduleConfig);
       }
-=======
-    if (mockedModule.imports) {
-      const onlyModules = mockedModule.imports
-        .map(instance => {
-          if (isModule(instance)) {
-            return instance;
-          }
-          if (isModuleWithProviders(instance)) {
-            return instance.ngModule;
-          }
-          return undefined;
-        })
-        .filter(instance => instance) as Array<Type<any>>;
-      mockedModule.exports = [...mockedModule.exports, ...onlyModules];
->>>>>>> 3a1bf7c2
     }
 
     if (correctExports && !config.export) {
