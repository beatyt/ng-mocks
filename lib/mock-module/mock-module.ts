import { CommonModule } from '@angular/common';
<<<<<<< HEAD
import { ApplicationModule, ModuleWithProviders, NgModule, Provider } from '@angular/core';
import { getTestBed } from '@angular/core/testing';
=======
import { core } from '@angular/compiler';
import { ModuleWithProviders, NgModule, Provider, Type } from '@angular/core';
>>>>>>> 0a11b5c2

import { flatten, getMockedNgDefOf, isNgDef, isNgModuleDefWithProviders, Mock, MockOf, Type } from '../common';
import { ngMocksUniverse } from '../common/ng-mocks-universe';
import { ngModuleResolver } from '../common/reflect';
import { MockComponent } from '../mock-component';
import { MockDirective } from '../mock-directive';
import { MockPipe } from '../mock-pipe';
import { MockService } from '../mock-service';

export type MockedModule<T> = T & Mock & {};

const neverMockProvidedFunction = ['DomRendererFactory2', 'RendererFactory2'];

/**
 * Can be changed any time.
 *
 * @internal
 */
export function MockProvider(provider: any): Provider | undefined {
  const provide = typeof provider === 'object' && provider.provide ? provider.provide : provider;
  if (ngMocksUniverse.flags.has('cacheProvider') && ngMocksUniverse.cache.has(provide)) {
    return ngMocksUniverse.cache.get(provide);
  }

  // Tokens are special subject, we can skip adding them because in a mocked module they are useless.
  // The main problem is providing undefined to HTTP_INTERCEPTORS and others breaks their code.
  // If a testing module / component requires omitted tokens then they should be provided manually
  // during creation of TestBed module.
  if (typeof provide === 'object' && provide.ngMetadataName === 'InjectionToken') {
    return undefined;
  }

  if (typeof provide === 'function' && neverMockProvidedFunction.includes(provide.name)) {
    return provider;
  }

  const mockedProvider: Provider = {
    provide,
    useValue: MockService(provide),
  };
  if (ngMocksUniverse.flags.has('cacheProvider')) {
    ngMocksUniverse.cache.set(provide, mockedProvider);
  }

  return mockedProvider;
}

export function MockModule<T>(module: Type<T>): Type<any>;
// TODO add a proper generic of ModuleWithProviders when support of A5 has been stopped.
export function MockModule(module: ModuleWithProviders): ModuleWithProviders;
export function MockModule(module: any): any {
  // tslint:disable-line:cyclomatic-complexity
  let ngModule: Type<any>;
  let ngModuleProviders: Provider[] | undefined;
  let mockModule: typeof ngModule | undefined;
  let mockModuleProviders: typeof ngModuleProviders;
  let mockModuleDef: NgModule | undefined;
  let releaseSkipMockFlag = false;

  if (isNgModuleDefWithProviders(module)) {
    ngModule = module.ngModule;
    if (module.providers) {
      ngModuleProviders = module.providers;
    }
  } else {
    ngModule = module;
  }

  if (NEVER_MOCK.includes(ngModule)) {
    return module;
  }

  // We are inside of an 'it'.
  // It's fine to to return a mock or to throw an exception if it wasn't mocked in TestBed.
  if (!ngModuleProviders && (getTestBed() as any)._instantiated) {
    try {
      return getMockedNgDefOf(ngModule, 'm');
    } catch (error) {
      // looks like an in-test mock.
    }
  }

  // Every module should be mocked only once to avoid errors like:
  // Failed: Type ...Component is part of the declarations of 2 modules: ...Module and ...Module...
  if (ngMocksUniverse.flags.has('cacheModule') && ngMocksUniverse.cache.has(ngModule)) {
    mockModule = ngMocksUniverse.cache.get(ngModule);
  }

  // Now we check if we need to keep the original module or to replace it with some other.
  if (!mockModule && ngMocksUniverse.builder.has(ngModule)) {
    const instance = ngMocksUniverse.builder.get(ngModule);
    if (isNgDef(instance, 'm') && instance !== ngModule) {
      mockModule = instance;
    }
    if (!ngMocksUniverse.flags.has('skipMock')) {
      releaseSkipMockFlag = true;
      ngMocksUniverse.flags.add('skipMock');
    }
  }

  if (!mockModule) {
    const [changed, ngModuleDef] = MockNgModuleDef(ngModuleResolver.resolve(ngModule), ngModule);
    if (changed) {
      mockModuleDef = ngModuleDef;
    }
  }

  if (mockModuleDef) {
    const parent = ngMocksUniverse.flags.has('skipMock') ? ngModule : Mock;

    @NgModule(mockModuleDef)
    @MockOf(ngModule)
    class ModuleMock extends parent {}

    mockModule = ModuleMock;
    if (ngMocksUniverse.flags.has('cacheModule')) {
      ngMocksUniverse.cache.set(ngModule, mockModule);
    }
  }
  if (!mockModule) {
    mockModule = ngModule;
  }

  if (ngModuleProviders) {
    const [changed, ngModuleDef] = MockNgModuleDef({ providers: ngModuleProviders });
    mockModuleProviders = changed ? ngModuleDef.providers : ngModuleProviders;
  }

  if (releaseSkipMockFlag) {
    ngMocksUniverse.flags.delete('skipMock');
  }

  return ngModuleProviders && ngModuleProviders.length
    ? { ngModule: mockModule, providers: mockModuleProviders }
    : mockModule;
}

const NEVER_MOCK: Array<Type<any>> = [CommonModule, ApplicationModule];

<<<<<<< HEAD
// tslint:disable-next-line:cyclomatic-complexity
function MockNgModuleDef(ngModuleDef: NgModule, ngModule?: Type<any>): [boolean, NgModule] {
  let changed = false;
  const mockedModuleDef: NgModule = {};
  const {
    bootstrap = [],
    declarations = [],
    entryComponents = [],
    exports = [],
    imports = [],
    providers = [],
  } = ngModuleDef;
=======
function MockIt(module: Type<any>): NgModule {
  const mockedModule: NgModule = {};

  let meta: core.NgModule | undefined;
  if (!meta) {
    try {
      meta = ngModuleResolver.resolve(module);
    } catch (e) {
      throw new Error('ng-mocks is not in JIT mode and cannot resolve declarations');
    }
  }

  const { declarations = [], entryComponents = [], imports = [], providers = [] } = meta;
>>>>>>> 0a11b5c2

  const resolutions = new Map();

  // resolveProvider is a special case because of the def structure.
  const resolveProvider = (def: any) => {
    const provider = typeof def === 'object' && def.provide ? def.provide : def;
    const multi = def !== provider && !!def.multi;
    let mockedDef: typeof def;
    if (resolutions.has(provider)) {
      mockedDef = resolutions.get(provider);
      return multi && typeof mockedDef === 'object' ? { ...mockedDef, multi } : mockedDef;
    }
    ngMocksUniverse.touches.add(provider);

    // Then we check decisions whether we should keep or replace a def.
    if (!mockedDef && ngMocksUniverse.builder.has(provider)) {
      mockedDef = ngMocksUniverse.builder.get(provider);
      if (mockedDef === provider) {
        mockedDef = def;
      } else if (mockedDef === undefined) {
        mockedDef = {
          provide: provider,
          useValue: undefined,
        };
      }
    }

    if (!mockedDef && ngMocksUniverse.flags.has('skipMock')) {
      mockedDef = def;
    }
    if (!mockedDef) {
      mockedDef = MockProvider(def);
    }

    resolutions.set(provider, mockedDef);
    changed = changed || mockedDef !== def;
    return multi && typeof mockedDef === 'object' ? { ...mockedDef, multi } : mockedDef;
  };

  const resolve = (def: any) => {
    let mockedDef: typeof def;
    if (resolutions.has(def)) {
      return resolutions.get(def);
    }
    ngMocksUniverse.touches.add(isNgModuleDefWithProviders(def) ? def.ngModule : def);

    // First we mock modules.
    if (!mockedDef && isNgDef(def, 'm')) {
      mockedDef = MockModule(def);
    }
    if (!mockedDef && isNgModuleDefWithProviders(def)) {
      mockedDef = MockModule(def);
      resolutions.set(def.ngModule, mockedDef.ngModule);
    }

    // Then we check decisions whether we should keep or replace a def.
    if (!mockedDef && ngMocksUniverse.builder.has(def)) {
      mockedDef = ngMocksUniverse.builder.get(def);
    }

    // And then we mock what we have if it wasn't blocked by the skipMock.
    if (!mockedDef && ngMocksUniverse.flags.has('skipMock')) {
      mockedDef = def;
    }
    if (!mockedDef && isNgDef(def, 'c')) {
      mockedDef = MockComponent(def);
    }
    if (!mockedDef && isNgDef(def, 'd')) {
      mockedDef = MockDirective(def);
    }
    if (!mockedDef && isNgDef(def, 'p')) {
      mockedDef = MockPipe(def);
    }
    if (!mockedDef) {
      mockedDef = resolveProvider(def);
    }

    resolutions.set(def, mockedDef);
    changed = changed || mockedDef !== def;
    return mockedDef;
  };

  if (imports && imports.length) {
    mockedModuleDef.imports = flatten(imports).map(resolve);
  }

  if (declarations && declarations.length) {
    mockedModuleDef.declarations = flatten(declarations).map(resolve);
  }

  if (entryComponents && entryComponents.length) {
    mockedModuleDef.entryComponents = flatten(entryComponents).map(resolve);
  }

  if (bootstrap && bootstrap.length) {
    mockedModuleDef.bootstrap = flatten(bootstrap).map(resolve);
  }

  if (providers && providers.length) {
    mockedModuleDef.providers = flatten(providers)
      .map(resolveProvider)
      .filter(provider => provider);
  }

  // Default exports.
  if (exports && exports.length) {
    mockedModuleDef.exports = flatten(exports).map(resolve);
  }

  // if we are in the skipMock mode we need to export only the default exports.
  // if we are in the correctModuleExports mode we need to export only default exports.
  const correctExports = ngMocksUniverse.flags.has('skipMock') || ngMocksUniverse.flags.has('correctModuleExports');

  // When we mock a module, only exported declarations are accessible inside of a test.
  // Because of that we have to export whatever a module imports or declares.
  // Unfortunately, in this case tests won't fail when a module has missed exports.
  // MockBuilder doesn't have have this issue.
  for (const def of flatten([imports || [], declarations || []])) {
    const instance = isNgModuleDefWithProviders(def) ? def.ngModule : def;
    const mockedDef = resolve(instance);

    // If we export a declaration, then we have to export its module too.
    const config = ngMocksUniverse.config.get(instance) || {};
    if (config.export && ngModule) {
      const moduleConfig = ngMocksUniverse.config.get(ngModule) || {};
      if (!moduleConfig.export) {
        moduleConfig.export = true;
        ngMocksUniverse.config.set(ngModule, moduleConfig);
      }
    }

    if (correctExports && !config.export) {
      continue;
    }
    if (mockedModuleDef.exports && mockedModuleDef.exports.indexOf(mockedDef) !== -1) {
      continue;
    }

    changed = true;
    mockedModuleDef.exports = mockedModuleDef.exports || [];
    mockedModuleDef.exports.push(mockedDef);
  }

  return [changed, mockedModuleDef];
}<|MERGE_RESOLUTION|>--- conflicted
+++ resolved
@@ -1,11 +1,7 @@
 import { CommonModule } from '@angular/common';
-<<<<<<< HEAD
+import { core } from '@angular/compiler';
 import { ApplicationModule, ModuleWithProviders, NgModule, Provider } from '@angular/core';
 import { getTestBed } from '@angular/core/testing';
-=======
-import { core } from '@angular/compiler';
-import { ModuleWithProviders, NgModule, Provider, Type } from '@angular/core';
->>>>>>> 0a11b5c2
 
 import { flatten, getMockedNgDefOf, isNgDef, isNgModuleDefWithProviders, Mock, MockOf, Type } from '../common';
 import { ngMocksUniverse } from '../common/ng-mocks-universe';
@@ -107,7 +103,16 @@
   }
 
   if (!mockModule) {
-    const [changed, ngModuleDef] = MockNgModuleDef(ngModuleResolver.resolve(ngModule), ngModule);
+    let meta: core.NgModule | undefined;
+    if (!meta) {
+      try {
+        meta = ngModuleResolver.resolve(ngModule);
+      } catch (e) {
+        throw new Error('ng-mocks is not in JIT mode and cannot resolve declarations');
+      }
+    }
+
+    const [changed, ngModuleDef] = MockNgModuleDef(meta, ngModule);
     if (changed) {
       mockModuleDef = ngModuleDef;
     }
@@ -145,7 +150,6 @@
 
 const NEVER_MOCK: Array<Type<any>> = [CommonModule, ApplicationModule];
 
-<<<<<<< HEAD
 // tslint:disable-next-line:cyclomatic-complexity
 function MockNgModuleDef(ngModuleDef: NgModule, ngModule?: Type<any>): [boolean, NgModule] {
   let changed = false;
@@ -158,21 +162,6 @@
     imports = [],
     providers = [],
   } = ngModuleDef;
-=======
-function MockIt(module: Type<any>): NgModule {
-  const mockedModule: NgModule = {};
-
-  let meta: core.NgModule | undefined;
-  if (!meta) {
-    try {
-      meta = ngModuleResolver.resolve(module);
-    } catch (e) {
-      throw new Error('ng-mocks is not in JIT mode and cannot resolve declarations');
-    }
-  }
-
-  const { declarations = [], entryComponents = [], imports = [], providers = [] } = meta;
->>>>>>> 0a11b5c2
 
   const resolutions = new Map();
 
