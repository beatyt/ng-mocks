--- conflicted
+++ resolved
@@ -1,11 +1,7 @@
-<<<<<<< HEAD
+import { core } from '@angular/compiler';
 import { Directive, ElementRef, forwardRef, OnInit, Optional, TemplateRef, ViewContainerRef } from '@angular/core';
 import { getTestBed } from '@angular/core/testing';
 import { NG_VALUE_ACCESSOR } from '@angular/forms';
-=======
-import { core } from '@angular/compiler';
-import { Directive, ElementRef, forwardRef, Optional, TemplateRef, Type, ViewContainerRef } from '@angular/core';
->>>>>>> 0a11b5c2
 
 import { getMockedNgDefOf, MockControlValueAccessor, MockOf, Type } from '../common';
 import { decorateInputs, decorateOutputs, decorateQueries } from '../common/decorate';
