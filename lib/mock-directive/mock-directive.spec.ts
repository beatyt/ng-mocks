--- conflicted
+++ resolved
@@ -16,12 +16,9 @@
 import { By } from '@angular/platform-browser';
 
 import { staticFalse } from '../../tests';
-<<<<<<< HEAD
-import { MockDirective, MockedDirective } from '../mock-directive';
-import { MockHelper } from '../mock-helper';
-=======
 import { ngMocks } from '../mock-helper';
->>>>>>> 0a11b5c2
+
+import { MockDirective, MockedDirective } from './mock-directive';
 
 @Directive({
   exportAs: 'foo',
