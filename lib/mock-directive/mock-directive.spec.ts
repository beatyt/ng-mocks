--- conflicted
+++ resolved
@@ -17,14 +17,9 @@
 import { FormControl, FormControlDirective } from '@angular/forms';
 import { By } from '@angular/platform-browser';
 
-import { MockDirective, MockedDirective } from '.';
 import { staticFalse } from '../../tests';
-<<<<<<< HEAD
+import { MockDirective, MockedDirective } from '../mock-directive';
 import { MockHelper } from '../mock-helper';
-=======
-
-import { MockDirective } from './mock-directive';
->>>>>>> 3a1bf7c2
 
 @Directive({
   exportAs: 'foo',
