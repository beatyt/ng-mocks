/* tslint:disable: max-classes-per-file */

import { Component, Directive, NgModule, Pipe, PipeTransform } from '@angular/core';

import { MockComponent } from '../mock-component';
import { MockDirective } from '../mock-directive';
import { MockModule } from '../mock-module';
import { MockPipe } from '../mock-pipe';

class ParentClass {
  protected parentValue = true;

  public parentMethod(): boolean {
    return this.parentValue;
  }
}

@NgModule({
  providers: [
    {
      provide: 'MOCK',
      useValue: 'HELLO',
    },
  ],
})
class ChildModuleClass extends ParentClass implements PipeTransform {
  protected childValue = true;

  public childMethod(): boolean {
    return this.childValue;
  }

  transform(): string {
    return typeof this.childValue;
  }
}

@Component({
  template: '',
})
class ChildComponentClass extends ParentClass implements PipeTransform {
  protected childValue = true;

  public childMethod(): boolean {
    return this.childValue;
  }

  transform(): string {
    return typeof this.childValue;
  }
}

@Directive({
  selector: 'mock',
})
class ChildDirectiveClass extends ParentClass implements PipeTransform {
  protected childValue = true;

  public childMethod(): boolean {
    return this.childValue;
  }

  transform(): string {
    return typeof this.childValue;
  }
}

@Pipe({
  name: 'mock',
})
class ChildPipeClass extends ParentClass implements PipeTransform {
  protected childValue = true;

  public childMethod(): boolean {
    return this.childValue;
  }

  transform(): string {
    return typeof this.childValue;
  }
}

describe('Mock', () => {
  it('should affect as MockModule', () => {
    const instance = new (MockModule(ChildModuleClass))();
<<<<<<< HEAD
    expect(instance).toEqual(jasmine.any(Mock));
=======
    expect(instance).toEqual(jasmine.any(ChildModuleClass));
    expect((instance as any).__ngMocksMock).toEqual(true);
    expect((instance as any).__ngMocksMockControlValueAccessor).toEqual(undefined);
>>>>>>> 639981cd
    expect(instance.parentMethod()).toBeUndefined('mocked to an empty function');
    expect(instance.childMethod()).toBeUndefined('mocked to an empty function');
  });

  it('should affect as MockComponent', () => {
    const instance = new (MockComponent(ChildComponentClass))();
<<<<<<< HEAD
    expect(instance).toEqual(jasmine.any(MockControlValueAccessor));
    expect(instance).toEqual(jasmine.any(Mock));
=======
    expect(instance).toEqual(jasmine.any(ChildComponentClass));
    expect((instance as any).__ngMocksMock).toEqual(true);
    expect((instance as any).__ngMocksMockControlValueAccessor).toEqual(true);

    const spy = jasmine.createSpy('spy');
    instance.registerOnChange(spy);
    instance.__simulateChange('test');
    expect(spy).toHaveBeenCalledWith('test');

>>>>>>> 639981cd
    expect(instance.parentMethod()).toBeUndefined('mocked to an empty function');
    expect(instance.childMethod()).toBeUndefined('mocked to an empty function');
  });

  it('should affect as MockDirective', () => {
    const instance = new (MockDirective(ChildDirectiveClass))();
<<<<<<< HEAD
    expect(instance).toEqual(jasmine.any(MockControlValueAccessor));
    expect(instance).toEqual(jasmine.any(Mock));
=======
    expect(instance).toEqual(jasmine.any(ChildDirectiveClass));
    expect((instance as any).__ngMocksMock).toEqual(true);
    expect((instance as any).__ngMocksMockControlValueAccessor).toEqual(true);

    const spy = jasmine.createSpy('spy');
    instance.registerOnChange(spy);
    instance.__simulateChange('test');
    expect(spy).toHaveBeenCalledWith('test');

>>>>>>> 639981cd
    expect(instance.parentMethod()).toBeUndefined('mocked to an empty function');
    expect(instance.childMethod()).toBeUndefined('mocked to an empty function');
  });

  it('should affect as MockPipe', () => {
    const instance = new (MockPipe(ChildPipeClass))();
<<<<<<< HEAD
    expect(instance).toEqual(jasmine.any(Mock));
=======
    expect(instance).toEqual(jasmine.any(ChildPipeClass));
    expect((instance as any).__ngMocksMock).toEqual(true);
    expect((instance as any).__ngMocksMockControlValueAccessor).toEqual(undefined);
>>>>>>> 639981cd
    expect(instance.parentMethod()).toBeUndefined('mocked to an empty function');
    expect(instance.childMethod()).toBeUndefined('mocked to an empty function');
  });
});

describe('Mock prototype', () => {
  @Component({
    selector: 'custom',
    template: '',
  })
  class CustomComponent {
    public test = 'custom';

    public get __ngMocksMock(): string {
      return 'IMPOSSIBLE_OVERRIDE';
    }

    public get test1(): string {
      return 'test1';
    }

    public set test2(value: string) {
      this.test = value;
    }

    public testMethod(): string {
      return this.test;
    }
  }

  it('should get all things mocked and in the same time respect prototype', () => {
    const mockDef = MockComponent(CustomComponent);
    const mock = new mockDef();
    expect(mock).toEqual(jasmine.any(CustomComponent));

    // checking that it was processed through Mock
    expect(mock.__ngMocksMock as any).toBe(true);
    expect(mock.__ngMocksMockControlValueAccessor as any).toBe(true);

    // checking that it was processed through MockControlValueAccessor
    const spy = jasmine.createSpy('spy');
    mock.registerOnChange(spy);
    mock.__simulateChange('test');
    expect(spy).toHaveBeenCalledWith('test');

    // properties are mocked too
    expect(mock.test1).toBeUndefined();
    (mock as any).test1 = 'MyCustomValue';
    expect(mock.test1).toEqual('MyCustomValue');

    // properties are mocked too
    expect(mock.test2).toBeUndefined();
    (mock as any).test2 = 'MyCustomValue';
    expect(mock.test2).toEqual('MyCustomValue');

    // properties are mocked too
    expect(mock.test).toBeUndefined();
    (mock as any).test = 'MyCustomValue';
    expect(mock.test).toEqual('MyCustomValue');
  });
});<|MERGE_RESOLUTION|>--- conflicted
+++ resolved
@@ -83,23 +83,15 @@
 describe('Mock', () => {
   it('should affect as MockModule', () => {
     const instance = new (MockModule(ChildModuleClass))();
-<<<<<<< HEAD
-    expect(instance).toEqual(jasmine.any(Mock));
-=======
     expect(instance).toEqual(jasmine.any(ChildModuleClass));
     expect((instance as any).__ngMocksMock).toEqual(true);
     expect((instance as any).__ngMocksMockControlValueAccessor).toEqual(undefined);
->>>>>>> 639981cd
     expect(instance.parentMethod()).toBeUndefined('mocked to an empty function');
     expect(instance.childMethod()).toBeUndefined('mocked to an empty function');
   });
 
   it('should affect as MockComponent', () => {
     const instance = new (MockComponent(ChildComponentClass))();
-<<<<<<< HEAD
-    expect(instance).toEqual(jasmine.any(MockControlValueAccessor));
-    expect(instance).toEqual(jasmine.any(Mock));
-=======
     expect(instance).toEqual(jasmine.any(ChildComponentClass));
     expect((instance as any).__ngMocksMock).toEqual(true);
     expect((instance as any).__ngMocksMockControlValueAccessor).toEqual(true);
@@ -109,17 +101,12 @@
     instance.__simulateChange('test');
     expect(spy).toHaveBeenCalledWith('test');
 
->>>>>>> 639981cd
     expect(instance.parentMethod()).toBeUndefined('mocked to an empty function');
     expect(instance.childMethod()).toBeUndefined('mocked to an empty function');
   });
 
   it('should affect as MockDirective', () => {
     const instance = new (MockDirective(ChildDirectiveClass))();
-<<<<<<< HEAD
-    expect(instance).toEqual(jasmine.any(MockControlValueAccessor));
-    expect(instance).toEqual(jasmine.any(Mock));
-=======
     expect(instance).toEqual(jasmine.any(ChildDirectiveClass));
     expect((instance as any).__ngMocksMock).toEqual(true);
     expect((instance as any).__ngMocksMockControlValueAccessor).toEqual(true);
@@ -129,20 +116,15 @@
     instance.__simulateChange('test');
     expect(spy).toHaveBeenCalledWith('test');
 
->>>>>>> 639981cd
     expect(instance.parentMethod()).toBeUndefined('mocked to an empty function');
     expect(instance.childMethod()).toBeUndefined('mocked to an empty function');
   });
 
   it('should affect as MockPipe', () => {
     const instance = new (MockPipe(ChildPipeClass))();
-<<<<<<< HEAD
-    expect(instance).toEqual(jasmine.any(Mock));
-=======
     expect(instance).toEqual(jasmine.any(ChildPipeClass));
     expect((instance as any).__ngMocksMock).toEqual(true);
     expect((instance as any).__ngMocksMockControlValueAccessor).toEqual(undefined);
->>>>>>> 639981cd
     expect(instance.parentMethod()).toBeUndefined('mocked to an empty function');
     expect(instance.childMethod()).toBeUndefined('mocked to an empty function');
   });
