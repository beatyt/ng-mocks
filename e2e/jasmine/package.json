{
  "name": "jasmine",
  "description": "Angular Jasmine Only",
  "version": "0.0.0",
  "private": true,
  "scripts": {
    "npm": "npm",
    "ng": "ng",
    "start": "ng serve",
    "build": "ng build",
    "test": "npm run test:jasmine",
    "test:debug": "npm run test:jasmine:es2015:ivy -- --browsers=Chrome --watch",
    "test:jasmine": "npm run test:jasmine:es5:ivy && npm run test:jasmine:es2015:ivy",
    "test:jasmine:es5:ivy": "ng test --ts-config ./tsconfig.es5ivy.spec.json --progress=false",
    "test:jasmine:es2015:ivy": "ng test --ts-config ./tsconfig.es2015ivy.spec.json --progress=false"
  },
  "peerDependencies": {
    "ng-mocks": "*"
  },
  "dependencies": {
    "@angular/animations": "15.0.1",
    "@angular/common": "15.0.1",
    "@angular/compiler": "15.0.1",
    "@angular/core": "15.0.1",
    "@angular/forms": "15.0.1",
    "@angular/platform-browser": "15.0.1",
    "@angular/platform-browser-dynamic": "15.0.1",
    "@angular/router": "15.0.1",
    "rxjs": "7.5.7",
    "tslib": "2.4.1",
    "zone.js": "0.12.0"
  },
  "devDependencies": {
<<<<<<< HEAD
    "@angular-devkit/build-angular": "15.0.1",
    "@angular/cli": "15.0.1",
    "@angular/compiler-cli": "14.2.12",
=======
    "@angular-devkit/build-angular": "14.2.10",
    "@angular/cli": "14.2.10",
    "@angular/compiler-cli": "15.0.1",
>>>>>>> cb1c5add
    "@types/jasmine": "4.3.0",
    "@types/node": "16.18.3",
    "jasmine-core": "4.5.0",
    "karma": "6.4.1",
    "karma-chrome-launcher": "3.1.1",
    "karma-jasmine": "5.1.0",
    "karma-jasmine-html-reporter": "2.0.0",
    "ng-packagr": "14.2.2",
    "npm": "8.19.3",
    "puppeteer": "19.3.0",
    "typescript": "4.8.4"
  }
}<|MERGE_RESOLUTION|>--- conflicted
+++ resolved
@@ -31,15 +31,9 @@
     "zone.js": "0.12.0"
   },
   "devDependencies": {
-<<<<<<< HEAD
     "@angular-devkit/build-angular": "15.0.1",
     "@angular/cli": "15.0.1",
-    "@angular/compiler-cli": "14.2.12",
-=======
-    "@angular-devkit/build-angular": "14.2.10",
-    "@angular/cli": "14.2.10",
     "@angular/compiler-cli": "15.0.1",
->>>>>>> cb1c5add
     "@types/jasmine": "4.3.0",
     "@types/node": "16.18.3",
     "jasmine-core": "4.5.0",
