--- conflicted
+++ resolved
@@ -41,13 +41,8 @@
     "@types/jasmine": "4.0.3",
     "@types/jest": "27.5.1",
     "@types/node": "16.11.36",
-<<<<<<< HEAD
-    "jest": "27.5.1",
+    "jest": "28.1.0",
     "jest-preset-angular": "12.0.1",
-=======
-    "jest": "28.1.0",
-    "jest-preset-angular": "11.1.2",
->>>>>>> 296a1b33
     "prettier": "2.6.2",
     "ts-jest": "28.0.2",
     "typescript": "4.6.4"
