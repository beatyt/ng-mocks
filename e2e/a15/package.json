--- conflicted
+++ resolved
@@ -32,15 +32,9 @@
     "zone.js": "0.11.8"
   },
   "devDependencies": {
-<<<<<<< HEAD
     "@angular-devkit/build-angular": "15.0.0-rc.1",
     "@angular/cli": "15.0.0-rc.1",
-    "@angular/compiler-cli": "15.0.0-rc.0",
-=======
-    "@angular-devkit/build-angular": "15.0.0-rc.0",
-    "@angular/cli": "15.0.0-rc.0",
     "@angular/compiler-cli": "15.0.0-rc.1",
->>>>>>> c80d1c60
     "@types/jasmine": "4.3.0",
     "@types/jest": "28.1.8",
     "jasmine-core": "4.4.0",
