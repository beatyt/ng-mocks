{
  "name": "jest",
  "description": "Angular Jest Only",
  "version": "0.0.0",
  "private": true,
  "scripts": {
    "npm": "npm",
    "ng": "ng",
    "start": "ng serve",
    "build": "ng build",
    "test": "npm run test:jest",
    "test:jest": "npm run test:jest:es5:ivy && npm run test:jest:es2015:ivy",
    "test:jest:es5:ivy": "jest -w 1 --config jest.es5ivy.js",
    "test:jest:es2015:ivy": "jest -w 1 --config jest.es2015ivy.js",
    "test:jest:debug": "jest -w 1 --watch"
  },
  "peerDependencies": {
    "ng-mocks": "*"
  },
  "dependencies": {
    "@angular/animations": "15.0.1",
    "@angular/common": "15.0.1",
    "@angular/compiler": "15.0.1",
    "@angular/core": "15.0.1",
    "@angular/forms": "15.0.1",
    "@angular/platform-browser": "15.0.1",
    "@angular/platform-browser-dynamic": "15.0.1",
    "@angular/router": "15.0.1",
    "rxjs": "7.5.7",
    "tslib": "2.4.1",
    "zone.js": "0.12.0"
  },
  "devDependencies": {
<<<<<<< HEAD
    "@angular-devkit/build-angular": "15.0.1",
    "@angular/cli": "15.0.1",
    "@angular/compiler-cli": "14.2.12",
=======
    "@angular-devkit/build-angular": "14.2.10",
    "@angular/cli": "14.2.10",
    "@angular/compiler-cli": "15.0.1",
>>>>>>> 2dc2d8e2
    "@types/jest": "28.1.8",
    "@types/node": "16.18.3",
    "jest": "28.1.3",
    "jest-preset-angular": "12.2.3",
    "ng-packagr": "14.2.2",
    "npm": "8.19.3",
    "typescript": "4.8.4"
  }
}<|MERGE_RESOLUTION|>--- conflicted
+++ resolved
@@ -31,15 +31,9 @@
     "zone.js": "0.12.0"
   },
   "devDependencies": {
-<<<<<<< HEAD
     "@angular-devkit/build-angular": "15.0.1",
     "@angular/cli": "15.0.1",
-    "@angular/compiler-cli": "14.2.12",
-=======
-    "@angular-devkit/build-angular": "14.2.10",
-    "@angular/cli": "14.2.10",
     "@angular/compiler-cli": "15.0.1",
->>>>>>> 2dc2d8e2
     "@types/jest": "28.1.8",
     "@types/node": "16.18.3",
     "jest": "28.1.3",
