[![Build Status](https://travis-ci.org/ike18t/ng-mocks.png?branch=master)](https://travis-ci.org/ike18t/ng-mocks)
[![npm version](https://badge.fury.io/js/ng-mocks.svg)](https://badge.fury.io/js/ng-mocks)

# ngMocks

Helper function for creating angular mocks for test.

## Why use this?

Sure, you could flip a flag on schema errors to make your component dependencies not matter.
Or you could use this to mock them out and have the ability to assert on their inputs or emit on an output to assert on a side effect.

For an easy start check the [MockBuilder](#mockbuilder) first.

### Sections:

- [MockModule](#mockmodule)
- [MockComponent](#mockcomponents)
- [MockDirective](#mockdirectives)
- [MockPipe](#mockpipes)
- [MockDeclaration](#mockdeclarations)

* [MockBuilder](#mockbuilder) - facilitate creation of a mocked environment
* [MockRender](#mockrender) - facilitate render of components
* [MockHelper](#mockhelper) - facilitate extraction of directives of an element

- [Reactive Forms Components](#mocked-reactive-forms-components)
- [Structural Components](#usage-example-of-structural-directives)
- [More examples](#other-examples-of-tests)

---

## MockComponent(s)

- Mocked component with the same selector
- Inputs and Outputs with alias support
- Each component instance has its own EventEmitter instances for outputs
- Mocked component templates are `ng-content` tags to allow transclusion
- Supports `@ContentChild` with \$implicit context.
- Allows ng-model binding (You will have to add FormsModule to TestBed imports)
- Mocks Reactive Forms (You will have to add ReactiveFormsModule to TestBed imports)
  - \_\_simulateChange - calls `onChanged` on the mocked component bound to a FormControl
  - \_\_simulateTouch - calls `onTouched` on the mocked component bound to a FormControl
- exportAs support

<details><summary>Click to see <strong>a usage example</strong></summary>
<p>

```typescript
import { ComponentFixture, TestBed } from '@angular/core/testing';
<<<<<<< HEAD
import { By } from '@angular/platform-browser';
import { MockComponent, MockedComponent, MockRender } from 'ng-mocks';
=======
import { MockComponent, MockedComponent, MockHelper, MockRender } from 'ng-mocks';

import { DependencyComponent } from './dependency.component';
import { TestedComponent } from './tested.component';
>>>>>>> 639981cd

describe('MockComponent', () => {
  let fixture: ComponentFixture<TestedComponent>;
  let component: TestedComponent;

  beforeEach(() => {
    TestBed.configureTestingModule({
      declarations: [TestedComponent, MockComponent(DependencyComponent)],
    });

    fixture = TestBed.createComponent(TestedComponent);
    component = fixture.componentInstance;
    fixture.detectChanges();
  });

  it('should send the correct value to the dependency component input', () => {
    // the same as fixture.debugElement.query(By.css('dependency-component-selector')).componentInstance
    const mockedComponent = MockHelper.findOrFail<DependencyComponent>(
      fixture.debugElement,
      'dependency-component-selector'
    ).componentInstance;

    // let's pretend Dependency Component (unmocked) has 'someInput' as an input
    // the input value will be passed into the mocked component so you can assert on it
    component.value = 'foo';
    fixture.detectChanges();

    // if you casted mockedComponent as the original component type then this is type safe
    expect(mockedComponent.someInput).toEqual('foo');
  });

  it('should do something when the dependency component emits on its output', () => {
    spyOn(component, 'trigger');
    const mockedComponent = MockHelper.findOrFail(fixture.debugElement, DependencyComponent).componentInstance;

    // again, let's pretend DependencyComponent has an output called 'someOutput'
    // emit on the output that MockComponent setup when generating the mock of Dependency Component
    // if you casted mockedComponent as the original component type then this is type safe
    mockedComponent.someOutput.emit({
      payload: 'foo',
    });

    // assert on some side effect
    expect(component.trigger).toHaveBeenCalledWith({
      payload: 'foo',
    });
  });

  it('should render something inside of the dependency component', () => {
    const localFixture = MockRender<DependencyComponent>(`
      <dependency-component-selector>
        <p>inside content</p>
      </dependency-component-selector>
    `);

    // because component does not have any @ContentChild we can access html directly.
    // assert on some side effect
    const mockedNgContent = localFixture.point.nativeElement.innerHTML;
    expect(mockedNgContent).toContain('<p>inside content</p>');
  });

  it('should render something inside of the dependency component', () => {
    const localFixture = MockRender<MockedComponent<DependencyComponent>>(`
      <dependency-component-selector>
        <ng-template #something><p>inside template</p></ng-template>
        <p>inside content</p>
      </dependency-component-selector>
    `);

<<<<<<< HEAD
    // injected ng-content stays as it was.
    const mockedNgContent = localFixture.debugElement.query(By.directive(DependencyComponent)).nativeElement.innerHTML;
=======
    // injected ng-content says as it was.
    const mockedNgContent = localFixture.point.nativeElement.innerHTML;
>>>>>>> 639981cd
    expect(mockedNgContent).toContain('<p>inside content</p>');

    // because component does have @ContentChild we need to render them first with proper context.
    const mockedComponent = localFixture.point.componentInstance;
    mockedComponent.__render('something');
    localFixture.detectChanges();

    const mockedNgTemplate = MockHelper.findOrFail(localFixture.debugElement, '[data-key="something"]').nativeElement
      .innerHTML;
    expect(mockedNgTemplate).toContain('<p>inside template</p>');
  });
});
```

</p>
</details>

---

## MockDirective(s)

- Mocked directive with the same selector
- Inputs and Outputs with alias support
- Each directive instance has its own EventEmitter instances for outputs
- exportAs support

<details><summary>Click to see <strong>a usage example</strong> of Attribute Directives</summary>
<p>

```typescript
import { ComponentFixture, TestBed } from '@angular/core/testing';
import { MockDirective, MockHelper } from 'ng-mocks';
<<<<<<< HEAD
=======

import { DependencyDirective } from './dependency.directive';
import { TestedComponent } from './tested.component';
>>>>>>> 639981cd

describe('MockDirective', () => {
  let fixture: ComponentFixture<TestedComponent>;
  let component: TestedComponent;

  beforeEach(() => {
    TestBed.configureTestingModule({
      declarations: [TestedComponent, MockDirective(DependencyDirective)],
    });

    fixture = TestBed.createComponent(TestedComponent);
    component = fixture.componentInstance;
    fixture.detectChanges();
  });

  it('should send the correct value to the dependency component input', () => {
    component.value = 'foo';
    fixture.detectChanges();

    // let's pretend Dependency Directive (unmocked) has 'someInput' as an input
    // the input value will be passed into the mocked directive so you can assert on it
    const mockedDirectiveInstance = MockHelper.getDirectiveOrFail(
      MockHelper.findOrFail(fixture.debugElement, 'span'),
      DependencyDirective
    );

    expect(mockedDirectiveInstance.someInput).toEqual('foo');
    // assert on some side effect
  });

  it('should do something when the dependency directive emits on its output', () => {
    spyOn(component, 'trigger');
    fixture.detectChanges();

    // again, let's pretend DependencyDirective has an output called 'someOutput'
    // emit on the output that MockDirective setup when generating the mock of Dependency Directive
    const mockedDirectiveInstance = MockHelper.getDirectiveOrFail(
      MockHelper.findOrFail(fixture.debugElement, 'span'),
      DependencyDirective
    );
    mockedDirectiveInstance.someOutput.emit({
      payload: 'foo',
    }); // if you casted mockedDirective as the original component type then this is type safe
    // assert on some side effect
  });
});
```

</p>
</details>

<details><summary>Click to see <strong>a usage example</strong> of Structural Directives</summary>
<p>

It's important to render a structural directive first with the right context,
when assertions should be done on its nested elements.

```typescript
import { ComponentFixture, TestBed } from '@angular/core/testing';
import { MockDirective, MockedDirective, MockHelper } from 'ng-mocks';
<<<<<<< HEAD
=======

import { DependencyDirective } from './dependency.directive';
import { TestedComponent } from './tested.component';
>>>>>>> 639981cd

describe('MockDirective', () => {
  let fixture: ComponentFixture<TestedComponent>;
  let component: TestedComponent;

  beforeEach(() => {
    TestBed.configureTestingModule({
      declarations: [TestedComponent, MockDirective(DependencyDirective)],
    });

    fixture = TestBed.createComponent(TestedComponent);
    component = fixture.componentInstance;
    fixture.detectChanges();
  });

  it('should send the correct value to the dependency component input', () => {
    component.value = 'foo';
    fixture.detectChanges();

    // IMPORTANT: by default structural directives aren't rendered.
    // Because we can't automatically detect when and with which context they should be rendered.
    // Usually developer knows context and can render it manually with proper setup.
    const mockedDirectiveInstance = MockHelper.findDirectiveOrFail(
      fixture.debugElement,
      DependencyDirective
    ) as MockedDirective<DependencyDirective>;

    // now we assert that nothing has been rendered inside of the structural directive by default.
    expect(fixture.debugElement.nativeElement.innerText).not.toContain('content');

    // and now we render it manually.
    mockedDirectiveInstance.__render();
    expect(fixture.debugElement.nativeElement.innerText).toContain('content');

    // let's pretend Dependency Directive (unmocked) has 'someInput' as an input
    // the input value will be passed into the mocked directive so you can assert on it
    expect(mockedDirectiveInstance.someInput).toEqual('foo');
    // assert on some side effect
  });
});
```

</p>
</details>

---

## MockPipe(s)

- Mocked pipe with the same name.
- Ability to override the transform function with a type-safe function
- Default transform is () => undefined to prevent problems with chaining

Personally, I found the best thing to do for assertions is to override the transform to write the args so that I can assert on the arguments.

<details><summary>Click to see <strong>a usage example</strong></summary>
<p>

```typescript
import { ComponentFixture, TestBed } from '@angular/core/testing';
<<<<<<< HEAD
import { By } from '@angular/platform-browser';
import { MockPipe } from 'ng-mocks';
=======
import { MockHelper, MockPipe } from 'ng-mocks';

import { DependencyPipe } from './dependency.pipe';
import { TestedComponent } from './tested.component';
>>>>>>> 639981cd

describe('MockPipe', () => {
  let fixture: ComponentFixture<TestedComponent>;

  beforeEach(() => {
    TestBed.configureTestingModule({
      declarations: [
        TestedComponent,

        // alternatively you can use MockPipes to mock multiple but you lose the ability to override
        MockPipe(DependencyPipe, (...args: string[]) => JSON.stringify(args)),
      ],
    });

    fixture = TestBed.createComponent(TestedComponent);
    fixture.detectChanges();
  });

  describe('with transform override', () => {
    it('should return the result of the provided transform function', () => {
      const pipeElement = MockHelper.findOrFail(fixture.debugElement, 'span');
      expect(pipeElement.nativeElement.innerHTML).toEqual('["foo"]');
    });
  });
});
```

</p>
</details>

---

## Mocked Reactive Forms Components

- Set value on the formControl by calling \_\_simulateChange
- Set touched on the formControl by calling \_\_simulateTouch
- Use the `MockedComponent` type to stay typesafe: `MockedComponent<YourReactiveFormComponent>`

<details><summary>Click to see <strong>a usage example</strong></summary>
<p>

```typescript
import { ComponentFixture, TestBed } from '@angular/core/testing';
import { ReactiveFormsModule } from '@angular/forms';
<<<<<<< HEAD
import { By } from '@angular/platform-browser';
import { MockComponent, MockedComponent } from 'ng-mocks';
=======
import { MockComponent, MockedComponent, MockHelper } from 'ng-mocks';

import { DependencyComponent } from './dependency.component';
import { TestedComponent } from './tested.component';
>>>>>>> 639981cd

describe('MockReactiveForms', () => {
  let fixture: ComponentFixture<TestedComponent>;
  let component: TestedComponent;

  beforeEach(() => {
    TestBed.configureTestingModule({
      declarations: [TestedComponent, MockComponent(DependencyComponent)],
      imports: [ReactiveFormsModule],
    });

    fixture = TestBed.createComponent(TestedComponent);
    component = fixture.componentInstance;
    fixture.detectChanges();
  });

  it('should send the correct value to the dependency component input', () => {
    const mockedReactiveFormComponent = MockHelper.findOrFail<MockedComponent<DependencyComponent>>(
      fixture.debugElement,
      'dependency-component-selector'
    ).componentInstance;

    mockedReactiveFormComponent.__simulateChange('foo');
    expect(component.formControl.value).toBe('foo');
  });
});
```

</p>
</details>

---

## MockDeclaration(s)

It figures out if it is a component, directive, or pipe and mocks it for you

---

## MockModule

- Mocks all components, directives, and pipes using MockDeclaration
- Providers are all mocked as empty objects
- Module Dependencies are also mocked

For providers I typically will use TestBed.get(SomeProvider) and extend it using a library like [ts-mocks](https://www.npmjs.com/package/ts-mocks).

<details><summary>Click to see <strong>a usage example</strong></summary>
<p>

```typescript
import { ComponentFixture, TestBed } from '@angular/core/testing';
import { MockModule } from 'ng-mocks';
<<<<<<< HEAD
=======

import { DependencyModule } from './dependency.module';
import { TestedComponent } from './tested.component';
>>>>>>> 639981cd

describe('MockModule', () => {
  let fixture: ComponentFixture<TestedComponent>;
  let component: TestedComponent;

  beforeEach(() => {
    TestBed.configureTestingModule({
      declarations: [TestedComponent],
      imports: [MockModule(DependencyModule)],
    });

    fixture = TestBed.createComponent(TestedComponent);
    component = fixture.componentInstance;
    fixture.detectChanges();
  });

  it('renders nothing without any error', () => {
    expect(component).toBeTruthy();
  });
});
```

</p>
</details>

---

## MockBuilder

The simplest way to mock everything, but not the component for testing is usage of `MockBuilder`.
Check `examples/MockBuilder/` for real examples. It's useful together with [MockRender](#MockRender).

<details><summary>Click to see <strong>a usage example</strong></summary>
<p>

```typescript
import { TestBed } from '@angular/core/testing';
import { MockBuilder, MockRender } from 'ng-mocks';

describe('MockBuilder:simple', () => {
  beforeEach(async () => {
    const ngModule = MockBuilder(MyComponent, MyModule)
      // mocking configuration here
      .build();
    // now ngModule is
    // {
    //   imports: [MockModule(MyModule)], // but MyComponent wasn't mocked for the testing purposes.
    // }
    // and we can simply pass it to the TestBed.
    return TestBed.configureTestingModule(ngModule).compileComponents();
  });

  it('should render content ignoring all dependencies', () => {
    const fixture = MockRender(MyComponent);
    expect(fixture).toBeDefined();
    expect(fixture.debugElement.nativeElement.innerHTML).toContain('<div>My Content</div>');
  });
});
```

</p>
</details>

<details><summary>Click to see <strong>a detailed information</strong></summary>
<p>

```typescript
import { MockBuilder } from 'ng-mocks';

// Mocks everything in MyModule (imports, declarations, providers)
// but keeps MyComponent as it is.
const ngModule = MockBuilder(MyComponent, MyModule).build();

// The same as code above.
const ngModule = MockBuilder().keep(MyComponent, { export: true }).mock(MyModule).build();

// If we want to keep a module, component, directive, pipe or provider as it is (not mocking).
// We should use .keep.
const ngModule = MockBuilder(MyComponent, MyModule)
  .keep(SomeModule)
  .keep(SomeComponent)
  .keep(SomeDirective)
  .keep(SomePipe)
  .keep(SomeDependency)
  .keep(SomeInjectionToken)
  .build();
// If we want to mock something, even a part of a kept module we should use .mock.
const ngModule = MockBuilder(MyComponent, MyModule)
  .mock(SomeModule)
  .mock(SomeComponent)
  .mock(SomeDirective)
  .mock(SomePipe)
  .mock(SomeDependency)
  .mock(SomeInjectionToken)
  .build();
// If we want to replace something with something we should use .replace.
// The replacement has to be decorated with the same decorator as the source.
// It's impossible to replace a provider or a service, we should use .provide or .mock for that.
const ngModule = MockBuilder(MyComponent, MyModule)
  .replace(HttpClientModule, HttpClientTestingModule)
  .replace(SomeComponent, SomeOtherComponent)
  .replace(SomeDirective, SomeOtherDirective)
  .replace(SomePipe, SomeOtherPipe)
  .build();
// For pipes we can set its handler as the 2nd parameter of .mock too.
const ngModule = MockBuilder(MyComponent, MyModule)
  .mock(SomePipe, value => 'My Custom Content')
  .build();
// If we want to add or replace a provider or a service we should use .provide.
// It has the same interface as a regular provider.
const ngModule = MockBuilder(MyComponent, MyModule)
  .provide(MyService)
  .provide([SomeService1, SomeService2])
  .provide({ provide: SomeComponent3, useValue: anything1 })
  .provide({ provide: SOME_TOKEN, useFactory: () => anything2 })
  .build();
// If we need to mock, or to use useValue we can use .mock for that.
const ngModule = MockBuilder(MyComponent, MyModule)
  .mock(MyService)
  .mock(SomeService1)
  .mock(SomeService2)
  .mock(SomeComponent3, anything1)
  .mock(SOME_TOKEN, anything2)
  .build();
// Anytime we can change our decision.
// The last action on the same object wins.
const ngModule = MockBuilder(MyComponent, MyModule)
  .keep(SomeModule)
  .mock(SomeModule)
  .keep(SomeModule)
  .mock(SomeModule)
  .build();
// If we want to test a component, directive or pipe which wasn't exported
// we should mark it as an 'export'.
// Doesn't matter how deep it is. It will be exported to the level of TestingModule.
const ngModule = MockBuilder(MyComponent, MyModule)
  .keep(SomeModuleComponentDirectivePipeProvider1, {
    export: true,
  })
  .build();
// By default all definitions (kept and mocked) are added to the TestingModule
// if they are not dependency of another definition.
// Modules are added as imports to the TestingModule.
// Components, Directive, Pipes are added as declarations to the TestingModule.
// Providers and Services are added as providers to the TestingModule.
// If we don't want something to be added to the TestingModule at all
// we should mark it as a 'dependency'.
const ngModule = MockBuilder(MyComponent, MyModule)
  .keep(SomeModuleComponentDirectivePipeProvider1, {
    dependency: true,
  })
  .mock(SomeModuleComponentDirectivePipeProvider1, {
    dependency: true,
  })
  .replace(SomeModuleComponentDirectivePipeProvider1, anything1, {
    dependency: true,
  })
  .build();
// Imagine we want to render a structural directive by default.
// Now we can do that via adding a 'render' flag in its config.
const ngModule = MockBuilder(MyComponent, MyModule)
  .mock(MyDirective, {
    render: true,
  })
  .build();
// Imagine the directive has own context and variables.
// Then instead of flag we can set its context.
const ngModule = MockBuilder(MyComponent, MyModule)
  .mock(MyDirective, {
    render: {
      $implicit: something1,
      variables: { something2: something3 },
    },
  })
  .build();
// If we use ContentChild in a component and we want to render it by default too
// we should use its id for that in the same way as for a mocked directive.
const ngModule = MockBuilder(MyComponent, MyModule)
  .mock(MyDirective, {
    render: {
      blockId: true,
      blockWithContext: {
        $implicit: something1,
        variables: { something2: something3 },
      },
    },
  })
  .build();
```

</p>
</details>

---

## MockRender

Provides a simple way to render anything for ease of testing directives, pipes, `@Inputs`, `@Outputs`, `@ContentChild` of a component, etc.

It returns a `fixture` of type `MockedComponentFixture` (it extends `ComponentFixture`) with a `point` property.
`fixture.componentInstance` belongs to the middle component for the render, that is quite useless,
when `fixture.point` points to the debugElement of the passed component.

Its type: `let fixture: MockedComponentFixture<ComponentToRender> = MockRender(ComponentToRender)`.

The best thing here is that `fixture.point.componentInstance` is typed to the component's class instead of any.

If you want you can specify providers for the render passing them via the 3rd parameter.
It is useful if you want to mock system tokens / services such as APP_INITIALIZER, DOCUMENT etc.

<details><summary>Click to see <strong>a usage example</strong></summary>
<p>

```typescript
import { TestBed } from '@angular/core/testing';
import { MockModule, MockRender } from 'ng-mocks';

describe('MockRender', () => {
  beforeEach(() => {
    TestBed.configureTestingModule({
      declarations: [TestedComponent],
      imports: [MockModule(DependencyModule)],
    });
  });

  it('renders template', () => {
    const spy = jasmine.createSpy();
    const fixture = MockRender(
      `
        <tested (trigger)="myListener1($event)" [value1]="myParam1" value2="check">
          <ng-template #header>
            something as ng-template
          </ng-template>
          something as ng-content
        </tested>
      `,
      {
        myListener1: spy,
        myParam1: 'something1',
      }
    );

    // assert on some side effect
    const componentInstance = fixture.point.componentInstance as TestedComponent;
    componentInstance.trigger.emit('foo1');
    expect(componentInstance.value1).toEqual('something1');
    expect(componentInstance.value2).toEqual('check');
    expect(spy).toHaveBeenCalledWith('foo1');
  });

  it('renders component', () => {
    const spy = jasmine.createSpy();
    // generates template like:
    // <tested [value1]="value1" [value2]="value2" (trigger)="trigger"></tested>
    // and returns fixture with a component with properties value1, value2 and empty callback trigger.
    const fixture = MockRender(TestedComponent, {
      trigger: spy,
      value1: 'something2',
    });

    // assert on some side effect
    const componentInstance = fixture.point.componentInstance; // it is not any, it is TestedComponent.
    componentInstance.trigger.emit('foo2');
    expect(componentInstance.value1).toEqual('something2');
    expect(componentInstance.value2).toBeUndefined();
    expect(spy).toHaveBeenCalledWith('foo2');
  });
});
```

</p>
</details>

---

## MockHelper

MockHelper provides functions to get attribute and structural directives from an element, find components and mock objects.

- getDirective
- getDirectiveOrFail
- findDirective
- findDirectiveOrFail
- findDirectives

* find
* findOrFail
* findAll

- mockService

```typescript
// returns attribute or structural directive
// which belongs to current element.
const directive: Directive | undefined = MockHelper.getDirective(fixture.debugElement, Directive);

// returns the first found attribute or structural directive
// which belongs to current element or any child.
const directive: Directive | undefined = MockHelper.findDirective(fixture.debugElement, Directive);

// returns an array of all found attribute or structural directives
// which belong to current element and all its child.
const directives: Array<Directive> = MockHelper.findDirectives(fixture.debugElement, Directive);

// returns a found DebugElement which belongs to the Component
// with the correctly typed componentInstance or null.
const component: MockedDebugElement<Component> | undefined = MockHelper.find(fixture.debugElement, Component);

// returns an array of found DebugElements which belong to the Component
// with the correctly typed componentInstance.
const components: Array<MockedDebugElement<Component>> = MockHelper.findAll(fixture.debugElement, Component);

// returns a found DebugElement which belongs to a css selector.
const component: MockedDebugElement<Component> | undefined = MockHelper.find(fixture.debugElement, 'div.container');

// returns an array of found DebugElements which belong to a css selector.
const components: Array<MockedDebugElement<Component>> = MockHelper.findAll(fixture.debugElement, 'div.item');
```

```typescript
// throws an error if the desired element wasn't found.
const directive: Directive = MockHelper.getDirectiveOrFail(fixture.debugElement, Directive);
const directive: Directive = MockHelper.findDirectiveOrFail(fixture.debugElement, Directive);
const component: MockedDebugElement<Component> = MockHelper.findOrFail(fixture.debugElement, Component);
const component: MockedDebugElement<Component> = MockHelper.findOrFail(fixture.debugElement, 'div.container');
```

In case if we want to mock methods / properties of a service / provider.

```typescript
// returns a mocked function / spy of the method. If the method hasn't been mocked yet - mocks it.
const spy: Spy = MockHelper.mockService(instance, methodName);

// returns a mocked function / spy of the property. If the property hasn't been mocked yet - mocks it.
const spyGet: Spy = MockHelper.mockService(instance, propertyName, 'get');
const spySet: Spy = MockHelper.mockService(instance, propertyName, 'set');
```

```typescript
describe('MockService', () => {
  it('mocks getters, setters and methods in a way that jasmine can mock them w/o an issue', () => {
    const mock: GetterSetterMethodHuetod = MockService(GetterSetterMethodHuetod);
    expect(mock).toBeDefined();

    // Creating a mock on the getter.
    spyOnProperty(mock, 'name', 'get').and.returnValue('mock');
    expect(mock.name).toEqual('mock');

    // Creating a mock on the setter.
    spyOnProperty(mock, 'name', 'set');
    mock.name = 'mock';
    expect(MockHelper.mockService(mock, 'name', 'set')).toHaveBeenCalledWith('mock');

    // Creating a mock on the method.
    spyOn(mock, 'nameMethod').and.returnValue('mock');
    expect(mock.nameMethod('mock')).toEqual('mock');
    expect(MockHelper.mockService(mock, 'nameMethod')).toHaveBeenCalledWith('mock');

    // Creating a mock on the method that doesn't exist.
    MockHelper.mockService(mock, 'fakeMethod');
    spyOn(mock as any, 'fakeMethod').and.returnValue('mock');
    expect((mock as any).fakeMethod('mock')).toEqual('mock');
    expect(MockHelper.mockService(mock, 'fakeMethod')).toHaveBeenCalledWith('mock');

    // Creating a mock on the property that doesn't exist.
    MockHelper.mockService(mock, 'fakeProp', 'get');
    MockHelper.mockService(mock, 'fakeProp', 'set');
    spyOnProperty(mock as any, 'fakeProp', 'get').and.returnValue('mockProp');
    spyOnProperty(mock as any, 'fakeProp', 'set');
    expect((mock as any).fakeProp).toEqual('mockProp');
    (mock as any).fakeProp = 'mockPropSet';
    expect(MockHelper.mockService(mock as any, 'fakeProp', 'set')).toHaveBeenCalledWith('mockPropSet');
  });
});
```

## Auto Spy

Add the next code to `src/test.ts` if you want all mocked methods and functions to be a jasmine spy.

```typescript
import 'ng-mocks/dist/jasmine';

// uncomment in case if existing tests are with spies already.
// jasmine.getEnv().allowRespy(true);
```

In case of jest.

```typescript
import 'ng-mocks/dist/jest';
```

---

## Other examples of tests

More detailed examples can be found in
[e2e](https://github.com/ike18t/ng-mocks/tree/master/e2e)
and in
[examples](https://github.com/ike18t/ng-mocks/tree/master/examples)
directories in the repo.

---

## Find an issue or have a request?

Report it as an issue or submit a PR. I'm open to contributions.

<https://github.com/ike18t/ng-mocks><|MERGE_RESOLUTION|>--- conflicted
+++ resolved
@@ -26,6 +26,7 @@
 
 - [Reactive Forms Components](#mocked-reactive-forms-components)
 - [Structural Components](#usage-example-of-structural-directives)
+- [Auto Spy](#auto-spy)
 - [More examples](#other-examples-of-tests)
 
 ---
@@ -48,15 +49,10 @@
 
 ```typescript
 import { ComponentFixture, TestBed } from '@angular/core/testing';
-<<<<<<< HEAD
-import { By } from '@angular/platform-browser';
-import { MockComponent, MockedComponent, MockRender } from 'ng-mocks';
-=======
 import { MockComponent, MockedComponent, MockHelper, MockRender } from 'ng-mocks';
 
 import { DependencyComponent } from './dependency.component';
 import { TestedComponent } from './tested.component';
->>>>>>> 639981cd
 
 describe('MockComponent', () => {
   let fixture: ComponentFixture<TestedComponent>;
@@ -126,13 +122,8 @@
       </dependency-component-selector>
     `);
 
-<<<<<<< HEAD
     // injected ng-content stays as it was.
-    const mockedNgContent = localFixture.debugElement.query(By.directive(DependencyComponent)).nativeElement.innerHTML;
-=======
-    // injected ng-content says as it was.
     const mockedNgContent = localFixture.point.nativeElement.innerHTML;
->>>>>>> 639981cd
     expect(mockedNgContent).toContain('<p>inside content</p>');
 
     // because component does have @ContentChild we need to render them first with proper context.
@@ -165,12 +156,9 @@
 ```typescript
 import { ComponentFixture, TestBed } from '@angular/core/testing';
 import { MockDirective, MockHelper } from 'ng-mocks';
-<<<<<<< HEAD
-=======
 
 import { DependencyDirective } from './dependency.directive';
 import { TestedComponent } from './tested.component';
->>>>>>> 639981cd
 
 describe('MockDirective', () => {
   let fixture: ComponentFixture<TestedComponent>;
@@ -231,12 +219,9 @@
 ```typescript
 import { ComponentFixture, TestBed } from '@angular/core/testing';
 import { MockDirective, MockedDirective, MockHelper } from 'ng-mocks';
-<<<<<<< HEAD
-=======
 
 import { DependencyDirective } from './dependency.directive';
 import { TestedComponent } from './tested.component';
->>>>>>> 639981cd
 
 describe('MockDirective', () => {
   let fixture: ComponentFixture<TestedComponent>;
@@ -297,15 +282,10 @@
 
 ```typescript
 import { ComponentFixture, TestBed } from '@angular/core/testing';
-<<<<<<< HEAD
-import { By } from '@angular/platform-browser';
-import { MockPipe } from 'ng-mocks';
-=======
 import { MockHelper, MockPipe } from 'ng-mocks';
 
 import { DependencyPipe } from './dependency.pipe';
 import { TestedComponent } from './tested.component';
->>>>>>> 639981cd
 
 describe('MockPipe', () => {
   let fixture: ComponentFixture<TestedComponent>;
@@ -350,15 +330,10 @@
 ```typescript
 import { ComponentFixture, TestBed } from '@angular/core/testing';
 import { ReactiveFormsModule } from '@angular/forms';
-<<<<<<< HEAD
-import { By } from '@angular/platform-browser';
-import { MockComponent, MockedComponent } from 'ng-mocks';
-=======
 import { MockComponent, MockedComponent, MockHelper } from 'ng-mocks';
 
 import { DependencyComponent } from './dependency.component';
 import { TestedComponent } from './tested.component';
->>>>>>> 639981cd
 
 describe('MockReactiveForms', () => {
   let fixture: ComponentFixture<TestedComponent>;
@@ -412,12 +387,9 @@
 ```typescript
 import { ComponentFixture, TestBed } from '@angular/core/testing';
 import { MockModule } from 'ng-mocks';
-<<<<<<< HEAD
-=======
 
 import { DependencyModule } from './dependency.module';
 import { TestedComponent } from './tested.component';
->>>>>>> 639981cd
 
 describe('MockModule', () => {
   let fixture: ComponentFixture<TestedComponent>;
@@ -634,6 +606,9 @@
 ```typescript
 import { TestBed } from '@angular/core/testing';
 import { MockModule, MockRender } from 'ng-mocks';
+
+import { DependencyModule } from './dependency.module';
+import { TestedComponent } from './tested.component';
 
 describe('MockRender', () => {
   beforeEach(() => {
