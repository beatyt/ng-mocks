--- conflicted
+++ resolved
@@ -9,21 +9,23 @@
 
 Sure, you could flip a flag on schema errors to make your component dependencies not matter. Or you could use this to mock them out and have the ability to assert on their inputs or emit on an output to assert on a side effect.
 
-For an easy start check the [MockBuilder](#MockBuilder) first.
+For an easy start check the [MockBuilder](#mockbuilder) first.
 
 ### Sections:
 
-* [MockModule](#mockmodule)
-* [MockComponent](#mockcomponents)
-* [MockDirective](#mockdirectives)
-* [MockPipe](#mockpipes)
-* [MockDeclaration](#mockdeclarations)
-- [MockBuilder](#mockbuilder) - facilitate creation of a mocked environment
-- [MockRender](#mockrender) - facilitate render of components 
-- [MockHelper](#mockhelper) - facilitate extraction of directives of an element
-* [Reactive Forms Components](#mocked-reactive-forms-components)
-* [Structural Components](#usage-example-of-structural-directives)
-* [More examples](#other-examples-of-tests)
+- [MockModule](#mockmodule)
+- [MockComponent](#mockcomponents)
+- [MockDirective](#mockdirectives)
+- [MockPipe](#mockpipes)
+- [MockDeclaration](#mockdeclarations)
+
+* [MockBuilder](#mockbuilder) - facilitate creation of a mocked environment
+* [MockRender](#mockrender) - facilitate render of components
+* [MockHelper](#mockhelper) - facilitate extraction of directives of an element
+
+- [Reactive Forms Components](#mocked-reactive-forms-components)
+- [Structural Components](#usage-example-of-structural-directives)
+- [More examples](#other-examples-of-tests)
 
 ---
 
@@ -41,12 +43,8 @@
   - \_\_simulateTouch - calls `onTouched` on the mocked component bound to a FormControl
 - exportAs support
 
-<<<<<<< HEAD
 <details><summary>Click to see <strong>a usage example</strong></summary>
 <p>
-=======
-### Usage Example
->>>>>>> 3a1bf7c2
 
 ```typescript
 import { ComponentFixture, TestBed } from '@angular/core/testing';
@@ -118,15 +116,8 @@
       </dependency-component-selector>
     `);
 
-<<<<<<< HEAD
     // injected ng-content stays as it was.
-    const mockedNgContent = localFixture.debugElement
-      .query(By.directive(DependencyComponent))
-      .nativeElement.innerHTML;
-=======
-    // injected ng-content says as it was.
     const mockedNgContent = localFixture.debugElement.query(By.directive(DependencyComponent)).nativeElement.innerHTML;
->>>>>>> 3a1bf7c2
     expect(mockedNgContent).toContain('<p>inside content</p>');
 
     // because component does have @ContentChild we need to render them first with proper context.
@@ -153,12 +144,8 @@
 - Each directive instance has its own EventEmitter instances for outputs
 - exportAs support
 
-<<<<<<< HEAD
 <details><summary>Click to see <strong>a usage example</strong> of Attribute Directives</summary>
 <p>
-=======
-### Usage Example of Attribute Directives
->>>>>>> 3a1bf7c2
 
 ```typescript
 import { ComponentFixture, TestBed } from '@angular/core/testing';
@@ -217,7 +204,6 @@
 });
 ```
 
-<<<<<<< HEAD
 </p>
 </details>
 
@@ -225,11 +211,6 @@
 <p>
 
 It's important to render a structural directive first with the right context,
-=======
-### Usage Example of Structural Directives
-
-It's important to render a structural directive first with right context,
->>>>>>> 3a1bf7c2
 when assertions should be done on its nested elements.
 
 ```typescript
@@ -280,14 +261,11 @@
 });
 ```
 
-<<<<<<< HEAD
-</p>
-</details>
-
----
-
-=======
->>>>>>> 3a1bf7c2
+</p>
+</details>
+
+---
+
 ## MockPipe(s)
 
 - Mocked pipe with the same name.
@@ -296,13 +274,8 @@
 
 Personally, I found the best thing to do for assertions is to override the transform to write the args so that I can assert on the arguments.
 
-<<<<<<< HEAD
-
 <details><summary>Click to see <strong>a usage example</strong></summary>
 <p>
-=======
-### Usage Example
->>>>>>> 3a1bf7c2
 
 ```typescript
 import { ComponentFixture, TestBed } from '@angular/core/testing';
@@ -345,12 +318,8 @@
 - Set touched on the formControl by calling \_\_simulateTouch
 - Use the `MockedComponent` type to stay typesafe: `MockedComponent<YourReactiveFormComponent>`
 
-<<<<<<< HEAD
 <details><summary>Click to see <strong>a usage example</strong></summary>
 <p>
-=======
-### Usage Example
->>>>>>> 3a1bf7c2
 
 ```typescript
 import { ComponentFixture, TestBed } from '@angular/core/testing';
@@ -402,12 +371,8 @@
 
 For providers I typically will use TestBed.get(SomeProvider) and extend it using a library like [ts-mocks](https://www.npmjs.com/package/ts-mocks).
 
-<<<<<<< HEAD
 <details><summary>Click to see <strong>a usage example</strong></summary>
 <p>
-=======
-### Usage Example
->>>>>>> 3a1bf7c2
 
 ```typescript
 import { ComponentFixture, TestBed } from '@angular/core/testing';
@@ -456,9 +421,9 @@
     const ngModule = MockBuilder(MyComponent, MyModule)
       // mocking configuration here
       .build();
-    // now ngModule is 
+    // now ngModule is
     // {
-    //   imports: [MockModule(MyModule)], // but MyComponent wasn't mocked for the testing purposes. 
+    //   imports: [MockModule(MyModule)], // but MyComponent wasn't mocked for the testing purposes.
     // }
     // and we can simply pass it to the TestBed.
     return TestBed.configureTestingModule(ngModule).compileComponents();
@@ -486,7 +451,7 @@
 const ngModule = MockBuilder(MyComponent, MyModule).build();
 
 // The same as code above.
-const ngModule = MockBuilder().keep(MyComponent, {export: true}).mock(MyModule).build();
+const ngModule = MockBuilder().keep(MyComponent, { export: true }).mock(MyModule).build();
 
 // If we want to keep a module, component, directive, pipe or provider as it is (not mocking).
 // We should use .keep.
@@ -497,9 +462,7 @@
   .keep(SomePipe)
   .keep(SomeDependency)
   .keep(SomeInjectionToken)
-  .build()
-;
-
+  .build();
 // If we want to mock something, even a part of a kept module we should use .mock.
 const ngModule = MockBuilder(MyComponent, MyModule)
   .mock(SomeModule)
@@ -508,9 +471,7 @@
   .mock(SomePipe)
   .mock(SomeDependency)
   .mock(SomeInjectionToken)
-  .build()
-;
-
+  .build();
 // If we want to replace something with something we should use .replace.
 // The replacement has to be decorated with the same decorator as the source.
 // It's impossible to replace a provider or a service, we should use .provide or .mock for that.
@@ -519,25 +480,19 @@
   .replace(SomeComponent, SomeOtherComponent)
   .replace(SomeDirective, SomeOtherDirective)
   .replace(SomePipe, SomeOtherPipe)
-  .build()
-;
-
+  .build();
 // For pipes we can set its handler as the 2nd parameter of .mock too.
 const ngModule = MockBuilder(MyComponent, MyModule)
-  .mock(SomePipe, (value) => 'My Custom Content')
-  .build()
-;
-
+  .mock(SomePipe, value => 'My Custom Content')
+  .build();
 // If we want to add or replace a provider or a service we should use .provide.
 // It has the same interface as a regular provider.
 const ngModule = MockBuilder(MyComponent, MyModule)
   .provide(MyService)
   .provide([SomeService1, SomeService2])
-  .provide({provide: SomeComponent3, useValue: anything1})
-  .provide({provide: SOME_TOKEN, useFactory: () => anything2})
-  .build()
-;
-
+  .provide({ provide: SomeComponent3, useValue: anything1 })
+  .provide({ provide: SOME_TOKEN, useFactory: () => anything2 })
+  .build();
 // If we need to mock, or to use useValue we can use .mock for that.
 const ngModule = MockBuilder(MyComponent, MyModule)
   .mock(MyService)
@@ -545,9 +500,7 @@
   .mock(SomeService2)
   .mock(SomeComponent3, anything1)
   .mock(SOME_TOKEN, anything2)
-  .build()
-;
-
+  .build();
 // Anytime we can change our decision.
 // The last action on the same object wins.
 const ngModule = MockBuilder(MyComponent, MyModule)
@@ -555,9 +508,7 @@
   .mock(SomeModule)
   .keep(SomeModule)
   .mock(SomeModule)
-  .build()
-;
-
+  .build();
 // If we want to test a component, directive or pipe which wasn't exported
 // we should mark it as an 'export'.
 // Doesn't matter how deep it is. It will be exported to the level of TestingModule.
@@ -565,9 +516,7 @@
   .keep(SomeModuleComponentDirectivePipeProvider1, {
     export: true,
   })
-  .build()
-;
-
+  .build();
 // By default all definitions (kept and mocked) are added to the TestingModule
 // if they are not dependency of another definition.
 // Modules are added as imports to the TestingModule.
@@ -585,30 +534,24 @@
   .replace(SomeModuleComponentDirectivePipeProvider1, anything1, {
     dependency: true,
   })
-  .build()
-;
-
+  .build();
 // Imagine we want to render a structural directive by default.
 // Now we can do that via adding a 'render' flag in its config.
 const ngModule = MockBuilder(MyComponent, MyModule)
   .mock(MyDirective, {
     render: true,
   })
-  .build()
-;
-
+  .build();
 // Imagine the directive has own context and variables.
 // Then instead of flag we can set its context.
 const ngModule = MockBuilder(MyComponent, MyModule)
   .mock(MyDirective, {
     render: {
       $implicit: something1,
-      variables: {something2: something3}
+      variables: { something2: something3 },
     },
   })
-  .build()
-;
-
+  .build();
 // If we use ContentChild in a component and we want to render it by default too
 // we should use its id for that in the same way as for a mocked directive.
 const ngModule = MockBuilder(MyComponent, MyModule)
@@ -617,12 +560,11 @@
       blockId: true,
       blockWithContext: {
         $implicit: something1,
-        variables: {something2: something3}
+        variables: { something2: something3 },
       },
     },
   })
-  .build()
-;
+  .build();
 ```
 
 </p>
@@ -634,10 +576,6 @@
 
 Providers simple way to render anything, change `@Inputs` and `@Outputs` of testing component, directives etc.
 
-<<<<<<< HEAD
-<details><summary>Click to see <strong>a usage example</strong></summary>
-<p>
-=======
 It returns `fixture` with a `point` property if a component class was passed.
 The `fixture` belongs to the middle component for the render,
 when `fixture.point` points to the debugElement of the passed component.
@@ -647,8 +585,8 @@
 If you want you can set providers for the render passing them via the 3rd parameter.
 It is useful if you want to mock system tokens / services such as APP_INITIALIZER, DOCUMENT etc.
 
-### Usage Example
->>>>>>> 3a1bf7c2
+<details><summary>Click to see <strong>a usage example</strong></summary>
+<p>
 
 ```typescript
 import { TestBed } from '@angular/core/testing';
@@ -716,11 +654,7 @@
 
 ## MockHelper
 
-<<<<<<< HEAD
-MockHelper provides 3 methods to get attribute and structural directives from an element. 
-=======
 MockHelper provides 3 methods to get attribute and structural directives from an element.
->>>>>>> 3a1bf7c2
 
 `MockHelper.getDirective(fixture.debugElement, Directive)` -
 returns attribute or structural directive which belongs to current element.
