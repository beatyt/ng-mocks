{
  "name": "karma-typescript",
  "version": "2.0.6",
  "description": "Simplifying running unit tests with coverage for Typescript projects.",
  "main": "index.js",
  "keywords": [
    "angular2",
    "browserify",
    "commonjs",
    "coverage",
    "istanbul",
    "jasmine",
    "karma",
    "karma plugin",
    "karma-commonjs",
    "karma-coverage",
    "karma-plugin",
    "react",
    "remap",
    "remap-istanbul",
    "transpile",
    "typescript",
    "unit test"
  ],
  "author": "monounity",
  "contributors": [
<<<<<<< HEAD
    "erikbarke",
    "g00fy-"
  ],
=======
      "erikbarke",
      "g00fy-",
      "VilleSalonen"
    ],
>>>>>>> 0a07adcc
  "repository": {
    "type": "git",
    "url": "https://github.com/monounity/karma-typescript.git"
  },
  "license": "MIT",
  "dependencies": {
    "amdefine": "1.0.0",
    "esprima": "^3.1.0",
    "glob": "^7.1.0",
    "gulp-util": "3.0.7",
    "istanbul": "0.4.3",
    "karma-commonjs": "^1.0.0",
    "karma-coverage": "^1.1.1",
    "source-map": ">=0.5.6",
    "through2": "2.0.1",
    "tmp": "0.0.29"
  },
  "devDependencies": {
    "eslint": "^3.4.0"
  }
}<|MERGE_RESOLUTION|>--- conflicted
+++ resolved
@@ -24,16 +24,10 @@
   ],
   "author": "monounity",
   "contributors": [
-<<<<<<< HEAD
-    "erikbarke",
-    "g00fy-"
-  ],
-=======
       "erikbarke",
       "g00fy-",
       "VilleSalonen"
     ],
->>>>>>> 0a07adcc
   "repository": {
     "type": "git",
     "url": "https://github.com/monounity/karma-typescript.git"
