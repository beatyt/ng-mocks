{
  "name": "ng-mocks",
<<<<<<< HEAD
  "version": "10.0.0-alpha.2",
=======
  "version": "9.2.0",
>>>>>>> 3a1bf7c2
  "description": "Functions for creating angular mocks",
  "main": "dist/index.js",
  "types": "dist/index.d.ts",
  "files": [
    "CHANGELOG",
    "dist",
    "LICENSE",
    "README"
  ],
  "scripts": {
    "build": "npm run clean && tsc",
    "build:all": "npm run lint && npm run test && npm run build",
    "clean": "rm -rf dist coverage",
    "commit": "npx git-cz",
    "lint": "tslint --project tsconfig.json",
    "lint:fix": "tslint --project tsconfig.json --fix",
    "prettier:repo": "prettier --write \"**/*.*\"",
    "prettier:stage": "pretty-quick --staged",
    "release": "npm run lint && npm run test && npm run build && standard-version",
    "test": "karma start",
    "test:angular-versions": "sh build-with-supported-angluars.sh",
    "test:debug": "npm run test:watch -- --browsers=Chrome",
    "test:watch": "karma start --auto-watch --single-run=false"
  },
  "repository": {
    "type": "git",
    "url": "git+https://github.com/ike18t/ng-mocks.git"
  },
  "keywords": [
    "Angular",
    "Component",
    "Directive",
    "Mock",
    "Pipe",
    "TestBed",
    "Testing"
  ],
  "author": "Isaac Datlof <ike18t@gmail.com>",
  "license": "MIT",
  "bugs": {
    "url": "https://github.com/ike18t/ng-mocks/issues"
  },
  "homepage": "https://github.com/ike18t/ng-mocks#readme",
  "peerDependencies": {
    "@angular/compiler": ">=5.x <=9.x",
    "@angular/core": ">=5.x <=9.x",
    "@angular/forms": ">=5.x <=9.x"
  },
  "devDependencies": {
    "@angular/animations": "9.x",
    "@angular/common": "9.x",
    "@angular/compiler": "9.x",
    "@angular/core": "9.x",
    "@angular/forms": "9.x",
    "@angular/platform-browser": "9.x",
    "@angular/platform-browser-dynamic": "9.x",
    "@angular/router": "9.x",
    "@commitlint/cli": "^8.3.5",
    "@commitlint/config-conventional": "^8.3.4",
    "@types/core-js": "^0.9.43",
    "@types/jasmine": "^2.5.53",
    "@types/node": "^10.x",
    "core-js": "^2.5.1",
    "cz-conventional-changelog": "^3.1.0",
    "husky": "^4.2.3",
    "jasmine-ts": "^0.2.1",
    "karma": "^3.1.3",
    "karma-chrome-launcher": "^2.2.0",
    "karma-jasmine": "^1.1.1",
    "karma-jasmine-html-reporter": "^0.2.2",
    "karma-sourcemap-loader": "^0.3.7",
    "karma-typescript": "^4.0.0",
    "prettier": "^2.0.2",
    "pretty-quick": "^2.0.1",
    "puppeteer": "^2.1.1",
    "rxjs": "^6.5.3",
    "standard-version": "^4.3.0",
    "tslib": "^1.10.0",
    "tslint": "^6.1.0",
    "tslint-jasmine-rules": "^1.6.0",
    "typescript": "3.6.4",
    "zone.js": "^0.10.2"
  },
  "config": {
    "commitizen": {
      "path": "./node_modules/cz-conventional-changelog"
    }
  }
}<|MERGE_RESOLUTION|>--- conflicted
+++ resolved
@@ -1,10 +1,6 @@
 {
   "name": "ng-mocks",
-<<<<<<< HEAD
   "version": "10.0.0-alpha.2",
-=======
-  "version": "9.2.0",
->>>>>>> 3a1bf7c2
   "description": "Functions for creating angular mocks",
   "main": "dist/index.js",
   "types": "dist/index.d.ts",
