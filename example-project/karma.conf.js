module.exports = function(config) {
    config.set({

        frameworks: ["jasmine", "karma-typescript"],

        files: [
            { pattern: "src/**/*.ts" }
        ],

        preprocessors: {
            "**/*.ts": ["karma-typescript"]
        },

        reporters: ["progress", "karma-typescript"],

<<<<<<< HEAD
=======
        // Uncomment below if you want the default html
        // coverage report + a summary on the console
        /*
        karmaTypescriptConfig: {
            reports:
            {
                "html": "coverage",
                "text-summary": "" // destination "" will redirect output to the console
            }
        },
        //*/

        // Uncomment below if you want to disable code
        // coverage instrumentation during debugging of
        // tests
        /*karmaTypescriptConfig: {
            disableCodeCoverageInstrumentation: true
        },*/

>>>>>>> 0a07adcc
        browsers: ["Chrome"]
    });
};<|MERGE_RESOLUTION|>--- conflicted
+++ resolved
@@ -13,8 +13,6 @@
 
         reporters: ["progress", "karma-typescript"],
 
-<<<<<<< HEAD
-=======
         // Uncomment below if you want the default html
         // coverage report + a summary on the console
         /*
@@ -34,7 +32,6 @@
             disableCodeCoverageInstrumentation: true
         },*/
 
->>>>>>> 0a07adcc
         browsers: ["Chrome"]
     });
 };