--- conflicted
+++ resolved
@@ -2,23 +2,15 @@
 
 All notable changes to this project will be documented in this file. See [standard-version](https://github.com/conventional-changelog/standard-version) for commit guidelines.
 
-<<<<<<< HEAD
-<a name="10.0.0-alpha.3"></a>
-# [10.0.0-alpha.3](https://github.com/ike18t/ng-mocks/compare/v10.0.0-alpha.2...v10.0.0-alpha.3) (2020-05-09)
-=======
 <a name="9.3.0"></a>
 # [9.3.0](https://github.com/ike18t/ng-mocks/compare/v9.2.0...v9.3.0) (2020-05-10)
->>>>>>> 3872591c
 
 
 ### Bug Fixes
 
 * correct mocking of xxxChild(ren) decorators ([de7b8c3](https://github.com/ike18t/ng-mocks/commit/de7b8c3)), closes [#109](https://github.com/ike18t/ng-mocks/issues/109)
-<<<<<<< HEAD
-=======
 * improved helpers and documentation ([9ef24a0](https://github.com/ike18t/ng-mocks/commit/9ef24a0))
 * more friendly return type of mock-render ([f4a3b79](https://github.com/ike18t/ng-mocks/commit/f4a3b79))
->>>>>>> 3872591c
 * remove usage of uknown ([26dfdb8](https://github.com/ike18t/ng-mocks/commit/26dfdb8))
 
 
@@ -31,61 +23,6 @@
 
 
 
-<<<<<<< HEAD
-<a name="9.2.0"></a>
-# [9.2.0](https://github.com/ike18t/ng-mocks/compare/v10.0.0-alpha.0...v9.2.0) (2020-03-28)
-
-
-
-<a name="10.0.0-alpha.2"></a>
-# [10.0.0-alpha.2](https://github.com/ike18t/ng-mocks/compare/v10.0.0-alpha.1...v10.0.0-alpha.2) (2020-05-09)
-
-
-### Features
-
-* **mock-builder:** ApplicationModule providers ([554fa34](https://github.com/ike18t/ng-mocks/commit/554fa34))
-
-
-
-<a name="10.0.0-alpha.1"></a>
-# 10.0.0-alpha.1 (2020-03-28)
-
-
-### Bug Fixes
-
-* never mock ApplicationModule ([67b3d83](https://github.com/ike18t/ng-mocks/commit/67b3d83))
-
-
-
-<a name="10.0.0-alpha.0"></a>
-# 10.0.0-alpha.0 (2020-03-28)
-
-
-### Bug Fixes
-
-* **69:** Respect of all parents classes and their methods in mocks
-* `MockRender` won't render anything if a passed component doesn't have a selector.
-* `MockProvider` will return an original provider instead of `undefined` for whitelisted tokens.
-
-### Features
-
-- Added `MockBuilder` ([ISSUE](https://github.com/ike18t/ng-mocks/issues/44))
-- Added `NG_MOCKS` token to get a `Map` of mocks if the `MockBuilder` was used.
-* Added `isNgType` to verify whether a class belongs to a decorator.
-* Added `isNgDef` to verify whether a class decorated by `NgModule`, `Component`, `Directive` or `Pipe`.
-* Added `isNgModuleDefWithProviders` to verify whether an object is `NgModule` with `Providers`.
-* Added `isNgInjectionToken` to verify whether an object is `InjectionToken`.
-* Added `isMockedNgDefOf` to verify whether a class is
-  `MockedModule<T>`, `MockedComponent<T>`, `MockedDirective<T>` or `MockedPipe<T>`.
-* Added `isMockOf` to verify whether an object is an instance of
-  `MockedModule<T>`, `MockedComponent<T>`, `isMockedDirective<T>` or `MockedPipe<T>`.
-* Added `getMockedNgDefOf` returns the mocked version of
-  a module, component, directive or pipe.
-
-
-
-=======
->>>>>>> 3872591c
 <a name="9.2.0"></a>
 # 9.2.0 (2020-03-28)
 
