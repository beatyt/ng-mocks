# Change Log

All notable changes to this project will be documented in this file. See [standard-version](https://github.com/conventional-changelog/standard-version) for commit guidelines.

<a name="5.0.0-rc.1"></a>
# 5.0.0-rc.1 (2017-12-28)


### Features

* Upgrade to angular 5 and pull in testbed for tests ([7df64a8](https://github.com/ike18t/mock_component/commit/7df64a8))



<a name="0.7.0"></a>
# 0.7.0 (2017-12-08)


### Features

<<<<<<< HEAD
=======
* component mock implements control value accessor to support ngModel binding ([67ea7c4](https://github.com/ike18t/mock_component/commit/67ea7c4))



<a name="0.6.0"></a>
# 0.6.0 (2017-12-07)


### Bug Fixes

* output binding ([59f476d](https://github.com/ike18t/mock_component/commit/59f476d))



<a name="0.5.0"></a>
# 0.5.0 (2017-11-27)


### Bug Fixes

* instantiate event emitters in component constructor ([fb4b97d](https://github.com/ike18t/mock_component/commit/fb4b97d))



<a name="0.4.0"></a>
# 0.4.0 (2017-11-21)



<a name="0.3.0"></a>
# 0.3.0 (2017-11-14)


### Bug Fixes

* add reflect-metadata back to devDeps ([385c9c4](https://github.com/ike18t/mock_component/commit/385c9c4))
* works with component w/o inputs or outputs ([b3d38e7](https://github.com/ike18t/mock_component/commit/b3d38e7))



<a name="0.2.0"></a>
# 0.2.0 (2017-10-26)


### Features

* Adding angular 2 compatibility and moving to peerDependency ([#3](https://github.com/ike18t/mock_component/issues/3)) ([4bd93db](https://github.com/ike18t/mock_component/commit/4bd93db))



<a name="0.0.5"></a>
## 0.0.5 (2017-09-19)



<a name="0.0.4"></a>
## 0.0.4 (2017-09-19)



<a name="0.7.0"></a>
# 0.7.0 (2017-12-08)


### Features

* component mock implements control value accessor to support ngModel binding ([67ea7c4](https://github.com/ike18t/mock_component/commit/67ea7c4))



<a name="0.6.0"></a>
# 0.6.0 (2017-12-07)


### Bug Fixes

* output binding ([59f476d](https://github.com/ike18t/mock_component/commit/59f476d))



<a name="0.5.0"></a>
# 0.5.0 (2017-11-27)


### Bug Fixes

* instantiate event emitters in component constructor ([fb4b97d](https://github.com/ike18t/mock_component/commit/fb4b97d))



<a name="0.4.0"></a>
# 0.4.0 (2017-11-21)



<a name="0.3.0"></a>
# 0.3.0 (2017-11-14)


### Bug Fixes

* add reflect-metadata back to devDeps ([385c9c4](https://github.com/ike18t/mock_component/commit/385c9c4))
* works with component w/o inputs or outputs ([b3d38e7](https://github.com/ike18t/mock_component/commit/b3d38e7))



<a name="0.2.0"></a>
# 0.2.0 (2017-10-26)


### Features

>>>>>>> 49edae02
* Adding angular 2 compatibility and moving to peerDependency ([#3](https://github.com/ike18t/mock_component/issues/3)) ([4bd93db](https://github.com/ike18t/mock_component/commit/4bd93db))<|MERGE_RESOLUTION|>--- conflicted
+++ resolved
@@ -9,74 +9,6 @@
 ### Features
 
 * Upgrade to angular 5 and pull in testbed for tests ([7df64a8](https://github.com/ike18t/mock_component/commit/7df64a8))
-
-
-
-<a name="0.7.0"></a>
-# 0.7.0 (2017-12-08)
-
-
-### Features
-
-<<<<<<< HEAD
-=======
-* component mock implements control value accessor to support ngModel binding ([67ea7c4](https://github.com/ike18t/mock_component/commit/67ea7c4))
-
-
-
-<a name="0.6.0"></a>
-# 0.6.0 (2017-12-07)
-
-
-### Bug Fixes
-
-* output binding ([59f476d](https://github.com/ike18t/mock_component/commit/59f476d))
-
-
-
-<a name="0.5.0"></a>
-# 0.5.0 (2017-11-27)
-
-
-### Bug Fixes
-
-* instantiate event emitters in component constructor ([fb4b97d](https://github.com/ike18t/mock_component/commit/fb4b97d))
-
-
-
-<a name="0.4.0"></a>
-# 0.4.0 (2017-11-21)
-
-
-
-<a name="0.3.0"></a>
-# 0.3.0 (2017-11-14)
-
-
-### Bug Fixes
-
-* add reflect-metadata back to devDeps ([385c9c4](https://github.com/ike18t/mock_component/commit/385c9c4))
-* works with component w/o inputs or outputs ([b3d38e7](https://github.com/ike18t/mock_component/commit/b3d38e7))
-
-
-
-<a name="0.2.0"></a>
-# 0.2.0 (2017-10-26)
-
-
-### Features
-
-* Adding angular 2 compatibility and moving to peerDependency ([#3](https://github.com/ike18t/mock_component/issues/3)) ([4bd93db](https://github.com/ike18t/mock_component/commit/4bd93db))
-
-
-
-<a name="0.0.5"></a>
-## 0.0.5 (2017-09-19)
-
-
-
-<a name="0.0.4"></a>
-## 0.0.4 (2017-09-19)
 
 
 
@@ -132,5 +64,4 @@
 
 ### Features
 
->>>>>>> 49edae02
 * Adding angular 2 compatibility and moving to peerDependency ([#3](https://github.com/ike18t/mock_component/issues/3)) ([4bd93db](https://github.com/ike18t/mock_component/commit/4bd93db))