--- conflicted
+++ resolved
@@ -2,7 +2,6 @@
 
 All notable changes to this project will be documented in this file. See [standard-version](https://github.com/conventional-changelog/standard-version) for commit guidelines.
 
-<<<<<<< HEAD
 <a name="10.0.0-alpha.2"></a>
 # [10.0.0-alpha.2](https://github.com/ike18t/ng-mocks/compare/v10.0.0-alpha.1...v10.0.0-alpha.2) (2020-05-09)
 
@@ -25,689 +24,6 @@
 
 <a name="10.0.0-alpha.0"></a>
 # 10.0.0-alpha.0 (2020-03-28)
-=======
-<a name="9.2.0"></a>
-# 9.2.0 (2020-03-28)
->>>>>>> 3a1bf7c2
-
-
-### Bug Fixes
-
-* respect of all parents ([b119547](https://github.com/ike18t/ng-mocks/commit/b119547))
-
-
-<<<<<<< HEAD
-### Features
-
-* MockBuilder ([4c01049](https://github.com/ike18t/ng-mocks/commit/4c01049))
-
-
-
-<a name="9.1.0"></a>
-# 9.1.0 (2020-03-21)
-
-
-### Features
-
-* Base class for directives and components ([f47853e](https://github.com/ike18t/ng-mocks/commit/f47853e))
-* MockService ([62a87ea](https://github.com/ike18t/ng-mocks/commit/62a87ea))
-* **mock-render:** option to detectChanges or not ([236b9e0](https://github.com/ike18t/ng-mocks/commit/236b9e0))
-
-
-
-<a name="9.0.0"></a>
-# 9.0.0 (2020-02-11)
-
-
-
-<a name="8.1.0"></a>
-# 8.1.0 (2019-07-17)
-
-
-### Bug Fixes
-
-* es2015 class declaration method mocking ([1286b10](https://github.com/ike18t/ng-mocks/commit/1286b10))
-
-
-
-<a name="8.0.0"></a>
-# 8.0.0 (2019-06-03)
-
-
-### Features
-
-* angular 8 ([29a5203](https://github.com/ike18t/ng-mocks/commit/29a5203))
-
-
-
-<a name="7.8.0"></a>
-# 7.8.0 (2019-05-14)
-
-
-### Features
-
-* **51:** Add mocked entry components to mocked modules ([a321b14](https://github.com/ike18t/ng-mocks/commit/a321b14))
-
-
-
-<a name="7.7.2"></a>
-## 7.7.2 (2019-04-26)
-
-
-
-<a name="7.7.1"></a>
-## 7.7.1 (2019-04-23)
-
-
-### Bug Fixes
-
-* **49:** stop caching mocked pipes ([058d66e](https://github.com/ike18t/ng-mocks/commit/058d66e))
-
-
-
-<a name="7.7.0"></a>
-# 7.7.0 (2019-03-15)
-
-
-
-<a name="7.6.0"></a>
-# 7.6.0 (2019-02-26)
-
-
-
-<a name="7.5.0"></a>
-# 7.5.0 (2019-01-29)
-
-
-
-<a name="7.4.0"></a>
-# 7.4.0 (2018-12-22)
-
-
-
-<a name="7.3.0"></a>
-# 7.3.0 (2018-12-18)
-
-
-
-<a name="7.2.0"></a>
-# 7.2.0 (2018-12-07)
-
-
-
-<a name="7.1.3"></a>
-## 7.1.3 (2018-12-02)
-
-
-
-<a name="7.1.2"></a>
-## 7.1.2 (2018-11-26)
-
-
-
-<a name="7.1.1"></a>
-## 7.1.1 (2018-11-06)
-
-
-
-<a name="7.1.0"></a>
-# 7.1.0 (2018-11-01)
-
-
-### Bug Fixes
-
-* trim innerText that was getting a new line from a div ([f883ad0](https://github.com/ike18t/ng-mocks/commit/f883ad0))
-
-
-
-<a name="7.0.1"></a>
-## 7.0.1 (2018-10-26)
-
-
-### Bug Fixes
-
-* package-lock out of sync ([6fe7d36](https://github.com/ike18t/ng-mocks/commit/6fe7d36))
-
-
-
-<a name="7.0.0"></a>
-# 7.0.0 (2018-10-26)
-
-
-
-<a name="6.3.0"></a>
-# 6.3.0 (2018-10-17)
-
-
-### Features
-
-* **MockDirective:** added the ability to use ViewChild/ViewChildren etc with MockDirective ([8853e87](https://github.com/ike18t/ng-mocks/commit/8853e87))
-
-
-
-<a name="6.2.3"></a>
-## 6.2.3 (2018-10-02)
-
-
-### Bug Fixes
-
-* **MockPlural:** removing generic type from MockComponents, Directives, and Pipes ([919a06c](https://github.com/ike18t/ng-mocks/commit/919a06c))
-
-
-
-<a name="6.2.2"></a>
-## 6.2.2 (2018-10-02)
-
-
-### Bug Fixes
-
-* **MockModule:** Never mock CommonModule ([119dd80](https://github.com/ike18t/ng-mocks/commit/119dd80))
-
-
-
-<a name="6.2.1"></a>
-## 6.2.1 (2018-08-28)
-
-
-
-<a name="6.2.0"></a>
-# 6.2.0 (2018-08-28)
-
-
-### Features
-
-* add a MockedComponent type ([fe547af](https://github.com/ike18t/ng-mocks/commit/fe547af))
-
-
-
-<a name="6.1.0"></a>
-# 6.1.0 (2018-06-04)
-
-
-### Features
-
-* support structural directives ([050e70c](https://github.com/ike18t/ng-mocks/commit/050e70c))
-
-
-
-<a name="6.0.1"></a>
-## 6.0.1 (2018-05-15)
-
-
-### Bug Fixes
-
-* package json peer dep version range ([8ad3834](https://github.com/ike18t/ng-mocks/commit/8ad3834))
-
-
-
-<a name="6.0.0"></a>
-# 6.0.0 (2018-05-14)
-
-
-### Features
-
-* support angular 6 and test 5 & 6 in travis ([5bc9331](https://github.com/ike18t/ng-mocks/commit/5bc9331))
-
-
-
-<a name="5.3.0"></a>
-# 5.3.0 (2018-04-05)
-
-
-### Features
-
-* MockOf - Include mocked class names in mock class names ([8b149f5](https://github.com/ike18t/ng-mocks/commit/8b149f5))
-
-
-
-<a name="5.2.0"></a>
-# 5.2.0 (2018-03-30)
-
-
-### Features
-
-* Use Angular annotation resolvers ([4050d10](https://github.com/ike18t/ng-mocks/commit/4050d10))
-
-
-
-<a name="5.1.0"></a>
-# 5.1.0 (2018-03-25)
-
-
-### Bug Fixes
-
-* Add a null check for decorator args ([1058044](https://github.com/ike18t/ng-mocks/commit/1058044))
-
-
-### Features
-
-* Support Angular propDecorators inputs and outputs ([add374d](https://github.com/ike18t/ng-mocks/commit/add374d))
-
-
-
-<a name="5.0.0"></a>
-# 5.0.0 (2018-03-25)
-
-
-### Bug Fixes
-
-* Fix bad return value from mock-directive ([4659a32](https://github.com/ike18t/ng-mocks/commit/4659a32))
-* multiple decorators on an input ([13874b9](https://github.com/ike18t/ng-mocks/commit/13874b9))
-* Outdated package-lock ([7623e98](https://github.com/ike18t/ng-mocks/commit/7623e98))
-
-
-### Features
-
-* add functions to mass mock ([fee5a03](https://github.com/ike18t/ng-mocks/commit/fee5a03))
-* Cleanup exports and export MockDeclaration from MockModule ([9fe2bb1](https://github.com/ike18t/ng-mocks/commit/9fe2bb1))
-* mock directives now have event emitter bound outputs ([bac1ca5](https://github.com/ike18t/ng-mocks/commit/bac1ca5))
-
-
-
-<a name="5.0.0-rc5"></a>
-# 5.0.0-rc5 (2018-03-07)
-
-
-### Bug Fixes
-
-* package json typings location ([5f6fde0](https://github.com/ike18t/ng-mocks/commit/5f6fde0))
-
-
-
-<a name="5.0.0-rc4"></a>
-# 5.0.0-rc4 (2018-03-07)
-
-
-
-<a name="5.0.0-rc3"></a>
-# 5.0.0-rc3 (2018-03-07)
-
-
-### Bug Fixes
-
-* integrate mock-pipe ([d747517](https://github.com/ike18t/ng-mocks/commit/d747517))
-* mock_direcive integration ([7f02f7b](https://github.com/ike18t/ng-mocks/commit/7f02f7b))
-
-
-### Features
-
-* merge in mock-module ([05eaebe](https://github.com/ike18t/ng-mocks/commit/05eaebe))
-* support inputs and outputs from extended components ([fc46838](https://github.com/ike18t/ng-mocks/commit/fc46838))
-
-
-
-<a name="5.0.0-rc1"></a>
-# 5.0.0-rc1 (2018-02-10)
-
-
-### Bug Fixes
-
-* add reflect-metadata back to devDeps ([385c9c4](https://github.com/ike18t/ng-mocks/commit/385c9c4))
-* Add support for directives with a different kind of meta ([0bd38cc](https://github.com/ike18t/ng-mocks/commit/0bd38cc))
-* add testbed test that exposed now fixed issue ([610cbdc](https://github.com/ike18t/ng-mocks/commit/610cbdc))
-* forgot how to use js reduce ([de518d4](https://github.com/ike18t/ng-mocks/commit/de518d4))
-* instantiate event emitters in component constructor ([fb4b97d](https://github.com/ike18t/ng-mocks/commit/fb4b97d))
-* module exports is now all declarations ([fbb0e73](https://github.com/ike18t/ng-mocks/commit/fbb0e73))
-* output binding ([59f476d](https://github.com/ike18t/ng-mocks/commit/59f476d))
-* works with component w/o inputs or outputs ([b3d38e7](https://github.com/ike18t/ng-mocks/commit/b3d38e7))
-
-
-### Features
-
-* add exportAs and alias support ([14a1474](https://github.com/ike18t/ng-mocks/commit/14a1474))
-* add support for exportAs and input aliases ([9b42a21](https://github.com/ike18t/ng-mocks/commit/9b42a21))
-* Adding angular 2 compatibility and moving to peerDependency ([#3](https://github.com/ike18t/ng-mocks/issues/3)) ([4bd93db](https://github.com/ike18t/ng-mocks/commit/4bd93db))
-* component mock implements control value accessor to support ngModel binding ([67ea7c4](https://github.com/ike18t/ng-mocks/commit/67ea7c4))
-* initial implementation ([893f83b](https://github.com/ike18t/ng-mocks/commit/893f83b))
-* memoize function by arg ([031e3a6](https://github.com/ike18t/ng-mocks/commit/031e3a6))
-* memoize function by arg ([cac00b3](https://github.com/ike18t/ng-mocks/commit/cac00b3))
-* mock module providers ([49b2272](https://github.com/ike18t/ng-mocks/commit/49b2272))
-* Upgrade to angular 5 and pull in testbed for tests ([7df64a8](https://github.com/ike18t/ng-mocks/commit/7df64a8))
-
-
-
-<a name="10.0.0-alpha.0"></a>
-# 10.0.0-alpha.0 (2020-03-28)
-
-
-### Bug Fixes
-
-* respect of all parents ([b119547](https://github.com/ike18t/ng-mocks/commit/b119547))
-
-
-### Features
-
-* MockBuilder ([4c01049](https://github.com/ike18t/ng-mocks/commit/4c01049))
-
-
-=======
->>>>>>> 3a1bf7c2
-
-<a name="9.1.0"></a>
-# 9.1.0 (2020-03-21)
-
-
-### Features
-
-* Base class for directives and components ([f47853e](https://github.com/ike18t/ng-mocks/commit/f47853e))
-* MockService ([62a87ea](https://github.com/ike18t/ng-mocks/commit/62a87ea))
-* **mock-render:** option to detectChanges or not ([236b9e0](https://github.com/ike18t/ng-mocks/commit/236b9e0))
-
-
-
-<a name="9.0.0"></a>
-# 9.0.0 (2020-02-11)
-
-
-
-<a name="8.1.0"></a>
-# 8.1.0 (2019-07-17)
-
-
-### Bug Fixes
-
-* es2015 class declaration method mocking ([1286b10](https://github.com/ike18t/ng-mocks/commit/1286b10))
-
-
-
-<a name="8.0.0"></a>
-# 8.0.0 (2019-06-03)
-
-
-### Features
-
-* angular 8 ([29a5203](https://github.com/ike18t/ng-mocks/commit/29a5203))
-
-
-
-<a name="7.8.0"></a>
-# 7.8.0 (2019-05-14)
-
-
-### Features
-
-* **51:** Add mocked entry components to mocked modules ([a321b14](https://github.com/ike18t/ng-mocks/commit/a321b14))
-
-
-
-<a name="7.7.2"></a>
-## 7.7.2 (2019-04-26)
-
-
-
-<a name="7.7.1"></a>
-## 7.7.1 (2019-04-23)
-
-
-### Bug Fixes
-
-* **49:** stop caching mocked pipes ([058d66e](https://github.com/ike18t/ng-mocks/commit/058d66e))
-
-
-
-<a name="7.7.0"></a>
-# 7.7.0 (2019-03-15)
-
-
-
-<a name="7.6.0"></a>
-# 7.6.0 (2019-02-26)
-
-
-
-<a name="7.5.0"></a>
-# 7.5.0 (2019-01-29)
-
-
-
-<a name="7.4.0"></a>
-# 7.4.0 (2018-12-22)
-
-
-
-<a name="7.3.0"></a>
-# 7.3.0 (2018-12-18)
-
-
-
-<a name="7.2.0"></a>
-# 7.2.0 (2018-12-07)
-
-
-
-<a name="7.1.3"></a>
-## 7.1.3 (2018-12-02)
-
-
-
-<a name="7.1.2"></a>
-## 7.1.2 (2018-11-26)
-
-
-
-<a name="7.1.1"></a>
-## 7.1.1 (2018-11-06)
-
-
-
-<a name="7.1.0"></a>
-# 7.1.0 (2018-11-01)
-
-
-### Bug Fixes
-
-* trim innerText that was getting a new line from a div ([f883ad0](https://github.com/ike18t/ng-mocks/commit/f883ad0))
-
-
-
-<a name="7.0.1"></a>
-## 7.0.1 (2018-10-26)
-
-
-### Bug Fixes
-
-* package-lock out of sync ([6fe7d36](https://github.com/ike18t/ng-mocks/commit/6fe7d36))
-
-
-
-<a name="7.0.0"></a>
-# 7.0.0 (2018-10-26)
-
-
-
-<a name="6.3.0"></a>
-# 6.3.0 (2018-10-17)
-
-
-### Features
-
-* **MockDirective:** added the ability to use ViewChild/ViewChildren etc with MockDirective ([8853e87](https://github.com/ike18t/ng-mocks/commit/8853e87))
-
-
-
-<a name="6.2.3"></a>
-## 6.2.3 (2018-10-02)
-
-
-### Bug Fixes
-
-* **MockPlural:** removing generic type from MockComponents, Directives, and Pipes ([919a06c](https://github.com/ike18t/ng-mocks/commit/919a06c))
-
-
-
-<a name="6.2.2"></a>
-## 6.2.2 (2018-10-02)
-
-
-### Bug Fixes
-
-* **MockModule:** Never mock CommonModule ([119dd80](https://github.com/ike18t/ng-mocks/commit/119dd80))
-
-
-
-<a name="6.2.1"></a>
-## 6.2.1 (2018-08-28)
-
-
-
-<a name="6.2.0"></a>
-# 6.2.0 (2018-08-28)
-
-
-### Features
-
-* add a MockedComponent type ([fe547af](https://github.com/ike18t/ng-mocks/commit/fe547af))
-
-
-
-<a name="6.1.0"></a>
-# 6.1.0 (2018-06-04)
-
-
-### Features
-
-* support structural directives ([050e70c](https://github.com/ike18t/ng-mocks/commit/050e70c))
-
-
-
-<a name="6.0.1"></a>
-## 6.0.1 (2018-05-15)
-
-
-### Bug Fixes
-
-* package json peer dep version range ([8ad3834](https://github.com/ike18t/ng-mocks/commit/8ad3834))
-
-
-
-<a name="6.0.0"></a>
-# 6.0.0 (2018-05-14)
-
-
-### Features
-
-* support angular 6 and test 5 & 6 in travis ([5bc9331](https://github.com/ike18t/ng-mocks/commit/5bc9331))
-
-
-
-<a name="5.3.0"></a>
-# 5.3.0 (2018-04-05)
-
-
-### Features
-
-* MockOf - Include mocked class names in mock class names ([8b149f5](https://github.com/ike18t/ng-mocks/commit/8b149f5))
-
-
-
-<a name="5.2.0"></a>
-# 5.2.0 (2018-03-30)
-
-
-### Features
-
-* Use Angular annotation resolvers ([4050d10](https://github.com/ike18t/ng-mocks/commit/4050d10))
-
-
-
-<a name="5.1.0"></a>
-# 5.1.0 (2018-03-25)
-
-
-### Bug Fixes
-
-* Add a null check for decorator args ([1058044](https://github.com/ike18t/ng-mocks/commit/1058044))
-
-
-### Features
-
-* Support Angular propDecorators inputs and outputs ([add374d](https://github.com/ike18t/ng-mocks/commit/add374d))
-
-
-
-<a name="5.0.0"></a>
-# 5.0.0 (2018-03-25)
-
-
-### Bug Fixes
-
-* Fix bad return value from mock-directive ([4659a32](https://github.com/ike18t/ng-mocks/commit/4659a32))
-* multiple decorators on an input ([13874b9](https://github.com/ike18t/ng-mocks/commit/13874b9))
-* Outdated package-lock ([7623e98](https://github.com/ike18t/ng-mocks/commit/7623e98))
-
-
-### Features
-
-* add functions to mass mock ([fee5a03](https://github.com/ike18t/ng-mocks/commit/fee5a03))
-* Cleanup exports and export MockDeclaration from MockModule ([9fe2bb1](https://github.com/ike18t/ng-mocks/commit/9fe2bb1))
-* mock directives now have event emitter bound outputs ([bac1ca5](https://github.com/ike18t/ng-mocks/commit/bac1ca5))
-
-
-
-<a name="5.0.0-rc5"></a>
-# 5.0.0-rc5 (2018-03-07)
-
-
-### Bug Fixes
-
-* package json typings location ([5f6fde0](https://github.com/ike18t/ng-mocks/commit/5f6fde0))
-
-
-
-<a name="5.0.0-rc4"></a>
-# 5.0.0-rc4 (2018-03-07)
-
-
-
-<a name="5.0.0-rc3"></a>
-# 5.0.0-rc3 (2018-03-07)
-
-
-### Bug Fixes
-
-* integrate mock-pipe ([d747517](https://github.com/ike18t/ng-mocks/commit/d747517))
-* mock_direcive integration ([7f02f7b](https://github.com/ike18t/ng-mocks/commit/7f02f7b))
-
-
-### Features
-
-* merge in mock-module ([05eaebe](https://github.com/ike18t/ng-mocks/commit/05eaebe))
-* support inputs and outputs from extended components ([fc46838](https://github.com/ike18t/ng-mocks/commit/fc46838))
-
-
-
-<a name="5.0.0-rc1"></a>
-# 5.0.0-rc1 (2018-02-10)
-
-
-### Bug Fixes
-
-* add reflect-metadata back to devDeps ([385c9c4](https://github.com/ike18t/ng-mocks/commit/385c9c4))
-* Add support for directives with a different kind of meta ([0bd38cc](https://github.com/ike18t/ng-mocks/commit/0bd38cc))
-* add testbed test that exposed now fixed issue ([610cbdc](https://github.com/ike18t/ng-mocks/commit/610cbdc))
-* forgot how to use js reduce ([de518d4](https://github.com/ike18t/ng-mocks/commit/de518d4))
-* instantiate event emitters in component constructor ([fb4b97d](https://github.com/ike18t/ng-mocks/commit/fb4b97d))
-* module exports is now all declarations ([fbb0e73](https://github.com/ike18t/ng-mocks/commit/fbb0e73))
-* output binding ([59f476d](https://github.com/ike18t/ng-mocks/commit/59f476d))
-* works with component w/o inputs or outputs ([b3d38e7](https://github.com/ike18t/ng-mocks/commit/b3d38e7))
-
-
-### Features
-
-* add exportAs and alias support ([14a1474](https://github.com/ike18t/ng-mocks/commit/14a1474))
-* add support for exportAs and input aliases ([9b42a21](https://github.com/ike18t/ng-mocks/commit/9b42a21))
-* Adding angular 2 compatibility and moving to peerDependency ([#3](https://github.com/ike18t/ng-mocks/issues/3)) ([4bd93db](https://github.com/ike18t/ng-mocks/commit/4bd93db))
-* component mock implements control value accessor to support ngModel binding ([67ea7c4](https://github.com/ike18t/ng-mocks/commit/67ea7c4))
-* initial implementation ([893f83b](https://github.com/ike18t/ng-mocks/commit/893f83b))
-* memoize function by arg ([031e3a6](https://github.com/ike18t/ng-mocks/commit/031e3a6))
-* memoize function by arg ([cac00b3](https://github.com/ike18t/ng-mocks/commit/cac00b3))
-* mock module providers ([49b2272](https://github.com/ike18t/ng-mocks/commit/49b2272))
-* Upgrade to angular 5 and pull in testbed for tests ([7df64a8](https://github.com/ike18t/ng-mocks/commit/7df64a8))
-
-
-
-<a name="x.x.x"></a>
-# x.x.x (xxx-xx-xx)
 
 
 ### Bug Fixes
@@ -733,14 +49,19 @@
 
 
 
+<a name="9.2.0"></a>
+# 9.2.0 (2020-03-28)
+
+
+### Bug Fixes
+
+* respect of all parents ([b119547](https://github.com/ike18t/ng-mocks/commit/b119547))
+
+
+
 <a name="9.1.0"></a>
 # 9.1.0 (2020-03-21)
 
-
-### Bug Fixes
-
-* Mocking a provider doesn't touch getters and setters ([43e25ac](https://github.com/ike18t/ng-mocks/commit/43e25ac))
-* Components with an empty template are detected correctly ([b7104fe](https://github.com/ike18t/ng-mocks/commit/b7104fe))
 
 ### Features
 
@@ -754,11 +75,6 @@
 # 9.0.0 (2020-02-11)
 
 
-### Features
-
-* angular 9 ([b1328e2](https://github.com/ike18t/ng-mocks/commit/b1328e2))
-
-
 
 <a name="8.1.0"></a>
 # 8.1.0 (2019-07-17)
@@ -794,11 +110,6 @@
 ## 7.7.2 (2019-04-26)
 
 
-### Features
-
-* Changelog records ([b7f6a849](https://github.com/ike18t/ng-mocks/commit/b7f6a849))
-
-
 
 <a name="7.7.1"></a>
 ## 7.7.1 (2019-04-23)
@@ -814,118 +125,46 @@
 # 7.7.0 (2019-03-15)
 
 
-### Features
-
-* **46:** Support of a component instance in MockRender ([42d35e3](https://github.com/ike18t/ng-mocks/commit/42d35e3))
-
-
 
 <a name="7.6.0"></a>
 # 7.6.0 (2019-02-26)
 
 
-### Features
-
-* Skipping render of structural directives by default ([bcdb4c3](https://github.com/ike18t/ng-mocks/commit/bcdb4c3))
-
-
 
 <a name="7.5.0"></a>
 # 7.5.0 (2019-01-29)
 
 
-### Bug Fixes
-
-* **42:** Issue with Animations Library ([39f3914](https://github.com/ike18t/ng-mocks/commit/39f3914))
-
-### Features
-
-* Real test examples
-  ([5a17410](https://github.com/ike18t/ng-mocks/commit/5a17410),
-  [1aa5c4f](https://github.com/ike18t/ng-mocks/commit/1aa5c4f),
-  [f33f1a0](https://github.com/ike18t/ng-mocks/commit/f33f1a0),
-  [f48408e](https://github.com/ike18t/ng-mocks/commit/f48408e),
-  [14d6f33](https://github.com/ike18t/ng-mocks/commit/14d6f33),
-  [fa560f7](https://github.com/ike18t/ng-mocks/commit/fa560f7))
-* MockHelper to get directives from DebugElements ([11adaf6](https://github.com/ike18t/ng-mocks/commit/11adaf6))
-* Render of ContentChild in MockedComponent ([0fdcbcd](https://github.com/ike18t/ng-mocks/commit/0fdcbcd))
-* Support of mocking of Structural Directive
-  ([96e71cd](https://github.com/ike18t/ng-mocks/commit/96e71cd),
-  [6146e3d](https://github.com/ike18t/ng-mocks/commit/6146e3d),
-  [078df3b](https://github.com/ike18t/ng-mocks/commit/078df3b))
-
-
 
 <a name="7.4.0"></a>
 # 7.4.0 (2018-12-22)
 
 
-### Features
-
-* MockRender ([083c432](https://github.com/ike18t/ng-mocks/commit/083c432))
-
-
 
 <a name="7.3.0"></a>
 # 7.3.0 (2018-12-18)
 
 
-### Bug Fixes
-
-* Skipping mocks of system level providers
-  ([96d6b8](https://github.com/ike18t/ng-mocks/commit/96d6b8),
-  [654506](https://github.com/ike18t/ng-mocks/commit/654506))
-
-### Features
-
-* Multi MockModule support
-  ([accd727](https://github.com/ike18t/ng-mocks/commit/accd727),
-  [f468f4f](https://github.com/ike18t/ng-mocks/commit/f468f4f),
-  [2f62ca0](https://github.com/ike18t/ng-mocks/commit/2f62ca0),
-  [5b45d05](https://github.com/ike18t/ng-mocks/commit/5b45d05))
-
-
 
 <a name="7.2.0"></a>
 # 7.2.0 (2018-12-07)
 
 
-### Features
-
-* Support mock of ModuleWithProviders ([b51aea1](https://github.com/ike18t/ng-mocks/commit/b51aea1)) 
-
-
 
 <a name="7.1.3"></a>
 ## 7.1.3 (2018-12-02)
 
 
-### Bug Fixes
-
-* Adding ContentChild blocks only when necessary ([130a5edd](https://github.com/ike18t/ng-mocks/commit/130a5edd))
-
-
 
 <a name="7.1.2"></a>
 ## 7.1.2 (2018-11-26)
 
 
-### Bug Fixes
-
-* Flatten dependencies ([5b6cbcd2](https://github.com/ike18t/ng-mocks/commit/5b6cbcd2))
-* Skipping empty ContentChild blocks ([e77f76c9](https://github.com/ike18t/ng-mocks/commit/e77f76c9))
-
-
 
 <a name="7.1.1"></a>
 ## 7.1.1 (2018-11-06)
 
 
-### Bug Fixes
-
-* Skipping ViewChild blocks in mocks ([d5dca185](https://github.com/ike18t/ng-mocks/commit/d5dca185))
-
-
 
 <a name="7.1.0"></a>
 # 7.1.0 (2018-11-01)
@@ -935,10 +174,6 @@
 
 * trim innerText that was getting a new line from a div ([f883ad0](https://github.com/ike18t/ng-mocks/commit/f883ad0))
 
-### Features
-
-* Support of ContentChild blocks in mocked components ([9cee2471](https://github.com/ike18t/ng-mocks/commit/9cee2471))
-
 
 
 <a name="7.0.1"></a>
@@ -955,10 +190,6 @@
 # 7.0.0 (2018-10-26)
 
 
-### Features
-
-* angular 7 ([58d0c26a](https://github.com/ike18t/ng-mocks/commit/58d0c26a))
-
 
 <a name="6.3.0"></a>
 # 6.3.0 (2018-10-17)
@@ -993,10 +224,6 @@
 <a name="6.2.1"></a>
 ## 6.2.1 (2018-08-28)
 
-
-### Internal
-
-* Linter rules improvement ([39e9cfdf](https://github.com/ike18t/ng-mocks/commit/39e9cfdf))
 
 
 <a name="6.2.0"></a>
@@ -1110,5686 +337,6 @@
 
 <a name="5.0.0-rc3"></a>
 # 5.0.0-rc3 (2018-03-07)
-
-
-### Bug Fixes
-
-* integrate mock-pipe ([d747517](https://github.com/ike18t/ng-mocks/commit/d747517))
-* mock_direcive integration ([7f02f7b](https://github.com/ike18t/ng-mocks/commit/7f02f7b))
-
-
-### Features
-
-* merge in mock-module ([05eaebe](https://github.com/ike18t/ng-mocks/commit/05eaebe))
-* support inputs and outputs from extended components ([fc46838](https://github.com/ike18t/ng-mocks/commit/fc46838))
-
-
-
-<a name="5.0.0-rc1"></a>
-# 5.0.0-rc1 (2018-02-10)
-
-
-### Bug Fixes
-
-* add reflect-metadata back to devDeps ([385c9c4](https://github.com/ike18t/ng-mocks/commit/385c9c4))
-* Add support for directives with a different kind of meta ([0bd38cc](https://github.com/ike18t/ng-mocks/commit/0bd38cc))
-* add testbed test that exposed now fixed issue ([610cbdc](https://github.com/ike18t/ng-mocks/commit/610cbdc))
-* forgot how to use js reduce ([de518d4](https://github.com/ike18t/ng-mocks/commit/de518d4))
-* instantiate event emitters in component constructor ([fb4b97d](https://github.com/ike18t/ng-mocks/commit/fb4b97d))
-* module exports is now all declarations ([fbb0e73](https://github.com/ike18t/ng-mocks/commit/fbb0e73))
-* output binding ([59f476d](https://github.com/ike18t/ng-mocks/commit/59f476d))
-* works with component w/o inputs or outputs ([b3d38e7](https://github.com/ike18t/ng-mocks/commit/b3d38e7))
-
-
-### Features
-
-* add exportAs and alias support ([14a1474](https://github.com/ike18t/ng-mocks/commit/14a1474))
-* add support for exportAs and input aliases ([9b42a21](https://github.com/ike18t/ng-mocks/commit/9b42a21))
-* Adding angular 2 compatibility and moving to peerDependency ([#3](https://github.com/ike18t/ng-mocks/issues/3)) ([4bd93db](https://github.com/ike18t/ng-mocks/commit/4bd93db))
-* component mock implements control value accessor to support ngModel binding ([67ea7c4](https://github.com/ike18t/ng-mocks/commit/67ea7c4))
-* initial implementation ([893f83b](https://github.com/ike18t/ng-mocks/commit/893f83b))
-* memoize function by arg ([031e3a6](https://github.com/ike18t/ng-mocks/commit/031e3a6))
-* memoize function by arg ([cac00b3](https://github.com/ike18t/ng-mocks/commit/cac00b3))
-* mock module providers ([49b2272](https://github.com/ike18t/ng-mocks/commit/49b2272))
-* Upgrade to angular 5 and pull in testbed for tests ([7df64a8](https://github.com/ike18t/ng-mocks/commit/7df64a8))
-
-
-
-<a name="9.0.0"></a>
-# 9.0.0 (2020-02-11)
-
-
-
-<a name="8.1.0"></a>
-# 8.1.0 (2019-07-17)
-
-
-### Bug Fixes
-
-* es2015 class declaration method mocking ([1286b10](https://github.com/ike18t/ng-mocks/commit/1286b10))
-
-
-
-<a name="8.0.0"></a>
-# 8.0.0 (2019-06-03)
-
-
-### Features
-
-* angular 8 ([29a5203](https://github.com/ike18t/ng-mocks/commit/29a5203))
-
-
-
-<a name="7.8.0"></a>
-# 7.8.0 (2019-05-14)
-
-
-### Features
-
-* **51:** Add mocked entry components to mocked modules ([a321b14](https://github.com/ike18t/ng-mocks/commit/a321b14))
-
-
-
-<a name="7.7.2"></a>
-## 7.7.2 (2019-04-26)
-
-
-
-<a name="7.7.1"></a>
-## 7.7.1 (2019-04-23)
-
-
-### Bug Fixes
-
-* **49:** stop caching mocked pipes ([058d66e](https://github.com/ike18t/ng-mocks/commit/058d66e))
-
-
-
-<a name="7.7.0"></a>
-# 7.7.0 (2019-03-15)
-
-
-
-<a name="7.6.0"></a>
-# 7.6.0 (2019-02-26)
-
-
-
-<a name="7.5.0"></a>
-# 7.5.0 (2019-01-29)
-
-
-
-<a name="7.4.0"></a>
-# 7.4.0 (2018-12-22)
-
-
-
-<a name="7.3.0"></a>
-# 7.3.0 (2018-12-18)
-
-
-
-<a name="7.2.0"></a>
-# 7.2.0 (2018-12-07)
-
-
-
-<a name="7.1.3"></a>
-## 7.1.3 (2018-12-02)
-
-
-
-<a name="7.1.2"></a>
-## 7.1.2 (2018-11-26)
-
-
-
-<a name="7.1.1"></a>
-## 7.1.1 (2018-11-06)
-
-
-
-<a name="7.1.0"></a>
-# 7.1.0 (2018-11-01)
-
-
-### Bug Fixes
-
-* trim innerText that was getting a new line from a div ([f883ad0](https://github.com/ike18t/ng-mocks/commit/f883ad0))
-
-
-
-<a name="7.0.1"></a>
-## 7.0.1 (2018-10-26)
-
-
-### Bug Fixes
-
-* package-lock out of sync ([6fe7d36](https://github.com/ike18t/ng-mocks/commit/6fe7d36))
-
-
-
-<a name="7.0.0"></a>
-# 7.0.0 (2018-10-26)
-
-
-
-<a name="6.3.0"></a>
-# 6.3.0 (2018-10-17)
-
-
-### Features
-
-* **MockDirective:** added the ability to use ViewChild/ViewChildren etc with MockDirective ([8853e87](https://github.com/ike18t/ng-mocks/commit/8853e87))
-
-
-
-<a name="6.2.3"></a>
-## 6.2.3 (2018-10-02)
-
-
-### Bug Fixes
-
-* **MockPlural:** removing generic type from MockComponents, Directives, and Pipes ([919a06c](https://github.com/ike18t/ng-mocks/commit/919a06c))
-
-
-
-<a name="6.2.2"></a>
-## 6.2.2 (2018-10-02)
-
-
-### Bug Fixes
-
-* **MockModule:** Never mock CommonModule ([119dd80](https://github.com/ike18t/ng-mocks/commit/119dd80))
-
-
-
-<a name="6.2.1"></a>
-## 6.2.1 (2018-08-28)
-
-
-
-<a name="6.2.0"></a>
-# 6.2.0 (2018-08-28)
-
-
-### Features
-
-* add a MockedComponent type ([fe547af](https://github.com/ike18t/ng-mocks/commit/fe547af))
-
-
-
-<a name="6.1.0"></a>
-# 6.1.0 (2018-06-04)
-
-
-### Features
-
-* support structural directives ([050e70c](https://github.com/ike18t/ng-mocks/commit/050e70c))
-
-
-
-<a name="6.0.1"></a>
-## 6.0.1 (2018-05-15)
-
-
-### Bug Fixes
-
-* package json peer dep version range ([8ad3834](https://github.com/ike18t/ng-mocks/commit/8ad3834))
-
-
-
-<a name="6.0.0"></a>
-# 6.0.0 (2018-05-14)
-
-
-### Features
-
-* support angular 6 and test 5 & 6 in travis ([5bc9331](https://github.com/ike18t/ng-mocks/commit/5bc9331))
-
-
-
-<a name="5.3.0"></a>
-# 5.3.0 (2018-04-05)
-
-
-### Features
-
-* MockOf - Include mocked class names in mock class names ([8b149f5](https://github.com/ike18t/ng-mocks/commit/8b149f5))
-
-
-
-<a name="5.2.0"></a>
-# 5.2.0 (2018-03-30)
-
-
-### Features
-
-* Use Angular annotation resolvers ([4050d10](https://github.com/ike18t/ng-mocks/commit/4050d10))
-
-
-
-<a name="5.1.0"></a>
-# 5.1.0 (2018-03-25)
-
-
-### Bug Fixes
-
-* Add a null check for decorator args ([1058044](https://github.com/ike18t/ng-mocks/commit/1058044))
-
-
-### Features
-
-* Support Angular propDecorators inputs and outputs ([add374d](https://github.com/ike18t/ng-mocks/commit/add374d))
-
-
-
-<a name="5.0.0"></a>
-# 5.0.0 (2018-03-25)
-
-
-### Bug Fixes
-
-* Fix bad return value from mock-directive ([4659a32](https://github.com/ike18t/ng-mocks/commit/4659a32))
-* multiple decorators on an input ([13874b9](https://github.com/ike18t/ng-mocks/commit/13874b9))
-* Outdated package-lock ([7623e98](https://github.com/ike18t/ng-mocks/commit/7623e98))
-
-
-### Features
-
-* add functions to mass mock ([fee5a03](https://github.com/ike18t/ng-mocks/commit/fee5a03))
-* Cleanup exports and export MockDeclaration from MockModule ([9fe2bb1](https://github.com/ike18t/ng-mocks/commit/9fe2bb1))
-* mock directives now have event emitter bound outputs ([bac1ca5](https://github.com/ike18t/ng-mocks/commit/bac1ca5))
-
-
-
-<a name="5.0.0-rc5"></a>
-# 5.0.0-rc5 (2018-03-07)
-
-
-### Bug Fixes
-
-* package json typings location ([5f6fde0](https://github.com/ike18t/ng-mocks/commit/5f6fde0))
-
-
-
-<a name="5.0.0-rc4"></a>
-# 5.0.0-rc4 (2018-03-07)
-
-
-
-<a name="5.0.0-rc3"></a>
-# 5.0.0-rc3 (2018-03-07)
-
-
-### Bug Fixes
-
-* integrate mock-pipe ([d747517](https://github.com/ike18t/ng-mocks/commit/d747517))
-* mock_direcive integration ([7f02f7b](https://github.com/ike18t/ng-mocks/commit/7f02f7b))
-
-
-### Features
-
-* merge in mock-module ([05eaebe](https://github.com/ike18t/ng-mocks/commit/05eaebe))
-* support inputs and outputs from extended components ([fc46838](https://github.com/ike18t/ng-mocks/commit/fc46838))
-
-
-
-<a name="5.0.0-rc1"></a>
-# 5.0.0-rc1 (2018-02-10)
-
-
-### Bug Fixes
-
-* add reflect-metadata back to devDeps ([385c9c4](https://github.com/ike18t/ng-mocks/commit/385c9c4))
-* Add support for directives with a different kind of meta ([0bd38cc](https://github.com/ike18t/ng-mocks/commit/0bd38cc))
-* add testbed test that exposed now fixed issue ([610cbdc](https://github.com/ike18t/ng-mocks/commit/610cbdc))
-* forgot how to use js reduce ([de518d4](https://github.com/ike18t/ng-mocks/commit/de518d4))
-* instantiate event emitters in component constructor ([fb4b97d](https://github.com/ike18t/ng-mocks/commit/fb4b97d))
-* module exports is now all declarations ([fbb0e73](https://github.com/ike18t/ng-mocks/commit/fbb0e73))
-* output binding ([59f476d](https://github.com/ike18t/ng-mocks/commit/59f476d))
-* works with component w/o inputs or outputs ([b3d38e7](https://github.com/ike18t/ng-mocks/commit/b3d38e7))
-
-
-### Features
-
-* add exportAs and alias support ([14a1474](https://github.com/ike18t/ng-mocks/commit/14a1474))
-* add support for exportAs and input aliases ([9b42a21](https://github.com/ike18t/ng-mocks/commit/9b42a21))
-* Adding angular 2 compatibility and moving to peerDependency ([#3](https://github.com/ike18t/ng-mocks/issues/3)) ([4bd93db](https://github.com/ike18t/ng-mocks/commit/4bd93db))
-* component mock implements control value accessor to support ngModel binding ([67ea7c4](https://github.com/ike18t/ng-mocks/commit/67ea7c4))
-* initial implementation ([893f83b](https://github.com/ike18t/ng-mocks/commit/893f83b))
-* memoize function by arg ([031e3a6](https://github.com/ike18t/ng-mocks/commit/031e3a6))
-* memoize function by arg ([cac00b3](https://github.com/ike18t/ng-mocks/commit/cac00b3))
-* mock module providers ([49b2272](https://github.com/ike18t/ng-mocks/commit/49b2272))
-* Upgrade to angular 5 and pull in testbed for tests ([7df64a8](https://github.com/ike18t/ng-mocks/commit/7df64a8))
-
-
-
-<a name="8.1.0"></a>
-# 8.1.0 (2019-07-17)
-
-
-### Bug Fixes
-
-* es2015 class declaration method mocking ([1286b10](https://github.com/ike18t/ng-mocks/commit/1286b10))
-
-
-
-<a name="8.0.0"></a>
-# 8.0.0 (2019-06-03)
-
-
-### Features
-
-* angular 8 ([29a5203](https://github.com/ike18t/ng-mocks/commit/29a5203))
-
-
-
-<a name="7.8.0"></a>
-# 7.8.0 (2019-05-14)
-
-
-### Features
-
-* **51:** Add mocked entry components to mocked modules ([a321b14](https://github.com/ike18t/ng-mocks/commit/a321b14))
-
-
-
-<a name="7.7.2"></a>
-## 7.7.2 (2019-04-26)
-
-
-
-<a name="7.7.1"></a>
-## 7.7.1 (2019-04-23)
-
-
-### Bug Fixes
-
-* **49:** stop caching mocked pipes ([058d66e](https://github.com/ike18t/ng-mocks/commit/058d66e))
-
-
-
-<a name="7.7.0"></a>
-# 7.7.0 (2019-03-15)
-
-
-
-<a name="7.6.0"></a>
-# 7.6.0 (2019-02-26)
-
-
-
-<a name="7.5.0"></a>
-# 7.5.0 (2019-01-29)
-
-
-
-<a name="7.4.0"></a>
-# 7.4.0 (2018-12-22)
-
-
-
-<a name="7.3.0"></a>
-# 7.3.0 (2018-12-18)
-
-
-
-<a name="7.2.0"></a>
-# 7.2.0 (2018-12-07)
-
-
-
-<a name="7.1.3"></a>
-## 7.1.3 (2018-12-02)
-
-
-
-<a name="7.1.2"></a>
-## 7.1.2 (2018-11-26)
-
-
-
-<a name="7.1.1"></a>
-## 7.1.1 (2018-11-06)
-
-
-
-<a name="7.1.0"></a>
-# 7.1.0 (2018-11-01)
-
-
-### Bug Fixes
-
-* trim innerText that was getting a new line from a div ([f883ad0](https://github.com/ike18t/ng-mocks/commit/f883ad0))
-
-
-
-<a name="7.0.1"></a>
-## 7.0.1 (2018-10-26)
-
-
-### Bug Fixes
-
-* package-lock out of sync ([6fe7d36](https://github.com/ike18t/ng-mocks/commit/6fe7d36))
-
-
-
-<a name="7.0.0"></a>
-# 7.0.0 (2018-10-26)
-
-
-
-<a name="6.3.0"></a>
-# 6.3.0 (2018-10-17)
-
-
-### Features
-
-* **MockDirective:** added the ability to use ViewChild/ViewChildren etc with MockDirective ([8853e87](https://github.com/ike18t/ng-mocks/commit/8853e87))
-
-
-
-<a name="6.2.3"></a>
-## 6.2.3 (2018-10-02)
-
-
-### Bug Fixes
-
-* **MockPlural:** removing generic type from MockComponents, Directives, and Pipes ([919a06c](https://github.com/ike18t/ng-mocks/commit/919a06c))
-
-
-
-<a name="6.2.2"></a>
-## 6.2.2 (2018-10-02)
-
-
-### Bug Fixes
-
-* **MockModule:** Never mock CommonModule ([119dd80](https://github.com/ike18t/ng-mocks/commit/119dd80))
-
-
-
-<a name="6.2.1"></a>
-## 6.2.1 (2018-08-28)
-
-
-
-<a name="6.2.0"></a>
-# 6.2.0 (2018-08-28)
-
-
-### Features
-
-* add a MockedComponent type ([fe547af](https://github.com/ike18t/ng-mocks/commit/fe547af))
-
-
-
-<a name="6.1.0"></a>
-# 6.1.0 (2018-06-04)
-
-
-### Features
-
-* support structural directives ([050e70c](https://github.com/ike18t/ng-mocks/commit/050e70c))
-
-
-
-<a name="6.0.1"></a>
-## 6.0.1 (2018-05-15)
-
-
-### Bug Fixes
-
-* package json peer dep version range ([8ad3834](https://github.com/ike18t/ng-mocks/commit/8ad3834))
-
-
-
-<a name="6.0.0"></a>
-# 6.0.0 (2018-05-14)
-
-
-### Features
-
-* support angular 6 and test 5 & 6 in travis ([5bc9331](https://github.com/ike18t/ng-mocks/commit/5bc9331))
-
-
-
-<a name="5.3.0"></a>
-# 5.3.0 (2018-04-05)
-
-
-### Features
-
-* MockOf - Include mocked class names in mock class names ([8b149f5](https://github.com/ike18t/ng-mocks/commit/8b149f5))
-
-
-
-<a name="5.2.0"></a>
-# 5.2.0 (2018-03-30)
-
-
-### Features
-
-* Use Angular annotation resolvers ([4050d10](https://github.com/ike18t/ng-mocks/commit/4050d10))
-
-
-
-<a name="5.1.0"></a>
-# 5.1.0 (2018-03-25)
-
-
-### Bug Fixes
-
-* Add a null check for decorator args ([1058044](https://github.com/ike18t/ng-mocks/commit/1058044))
-
-
-### Features
-
-* Support Angular propDecorators inputs and outputs ([add374d](https://github.com/ike18t/ng-mocks/commit/add374d))
-
-
-
-<a name="5.0.0"></a>
-# 5.0.0 (2018-03-25)
-
-
-### Bug Fixes
-
-* Fix bad return value from mock-directive ([4659a32](https://github.com/ike18t/ng-mocks/commit/4659a32))
-* multiple decorators on an input ([13874b9](https://github.com/ike18t/ng-mocks/commit/13874b9))
-* Outdated package-lock ([7623e98](https://github.com/ike18t/ng-mocks/commit/7623e98))
-
-
-### Features
-
-* add functions to mass mock ([fee5a03](https://github.com/ike18t/ng-mocks/commit/fee5a03))
-* Cleanup exports and export MockDeclaration from MockModule ([9fe2bb1](https://github.com/ike18t/ng-mocks/commit/9fe2bb1))
-* mock directives now have event emitter bound outputs ([bac1ca5](https://github.com/ike18t/ng-mocks/commit/bac1ca5))
-
-
-
-<a name="5.0.0-rc5"></a>
-# 5.0.0-rc5 (2018-03-07)
-
-
-### Bug Fixes
-
-* package json typings location ([5f6fde0](https://github.com/ike18t/ng-mocks/commit/5f6fde0))
-
-
-
-<a name="5.0.0-rc4"></a>
-# 5.0.0-rc4 (2018-03-07)
-
-
-
-<a name="5.0.0-rc3"></a>
-# 5.0.0-rc3 (2018-03-07)
-
-
-### Bug Fixes
-
-* integrate mock-pipe ([d747517](https://github.com/ike18t/ng-mocks/commit/d747517))
-* mock_direcive integration ([7f02f7b](https://github.com/ike18t/ng-mocks/commit/7f02f7b))
-
-
-### Features
-
-* merge in mock-module ([05eaebe](https://github.com/ike18t/ng-mocks/commit/05eaebe))
-* support inputs and outputs from extended components ([fc46838](https://github.com/ike18t/ng-mocks/commit/fc46838))
-
-
-
-<a name="5.0.0-rc1"></a>
-# 5.0.0-rc1 (2018-02-10)
-
-
-### Bug Fixes
-
-* add reflect-metadata back to devDeps ([385c9c4](https://github.com/ike18t/ng-mocks/commit/385c9c4))
-* Add support for directives with a different kind of meta ([0bd38cc](https://github.com/ike18t/ng-mocks/commit/0bd38cc))
-* add testbed test that exposed now fixed issue ([610cbdc](https://github.com/ike18t/ng-mocks/commit/610cbdc))
-* forgot how to use js reduce ([de518d4](https://github.com/ike18t/ng-mocks/commit/de518d4))
-* instantiate event emitters in component constructor ([fb4b97d](https://github.com/ike18t/ng-mocks/commit/fb4b97d))
-* module exports is now all declarations ([fbb0e73](https://github.com/ike18t/ng-mocks/commit/fbb0e73))
-* output binding ([59f476d](https://github.com/ike18t/ng-mocks/commit/59f476d))
-* works with component w/o inputs or outputs ([b3d38e7](https://github.com/ike18t/ng-mocks/commit/b3d38e7))
-
-
-### Features
-
-* add exportAs and alias support ([14a1474](https://github.com/ike18t/ng-mocks/commit/14a1474))
-* add support for exportAs and input aliases ([9b42a21](https://github.com/ike18t/ng-mocks/commit/9b42a21))
-* Adding angular 2 compatibility and moving to peerDependency ([#3](https://github.com/ike18t/ng-mocks/issues/3)) ([4bd93db](https://github.com/ike18t/ng-mocks/commit/4bd93db))
-* component mock implements control value accessor to support ngModel binding ([67ea7c4](https://github.com/ike18t/ng-mocks/commit/67ea7c4))
-* initial implementation ([893f83b](https://github.com/ike18t/ng-mocks/commit/893f83b))
-* memoize function by arg ([031e3a6](https://github.com/ike18t/ng-mocks/commit/031e3a6))
-* memoize function by arg ([cac00b3](https://github.com/ike18t/ng-mocks/commit/cac00b3))
-* mock module providers ([49b2272](https://github.com/ike18t/ng-mocks/commit/49b2272))
-* Upgrade to angular 5 and pull in testbed for tests ([7df64a8](https://github.com/ike18t/ng-mocks/commit/7df64a8))
-
-
-
-<a name="8.0.0"></a>
-# 8.0.0 (2019-06-03)
-
-
-### Features
-
-* angular 8 ([29a5203](https://github.com/ike18t/ng-mocks/commit/29a5203))
-
-
-
-<a name="7.8.0"></a>
-# 7.8.0 (2019-05-14)
-
-
-### Features
-
-* **51:** Add mocked entry components to mocked modules ([a321b14](https://github.com/ike18t/ng-mocks/commit/a321b14))
-
-
-
-<a name="7.7.2"></a>
-## 7.7.2 (2019-04-26)
-
-
-
-<a name="7.7.1"></a>
-## 7.7.1 (2019-04-23)
-
-
-### Bug Fixes
-
-* **49:** stop caching mocked pipes ([058d66e](https://github.com/ike18t/ng-mocks/commit/058d66e))
-
-
-
-<a name="7.7.0"></a>
-# 7.7.0 (2019-03-15)
-
-
-
-<a name="7.6.0"></a>
-# 7.6.0 (2019-02-26)
-
-
-
-<a name="7.5.0"></a>
-# 7.5.0 (2019-01-29)
-
-
-
-<a name="7.4.0"></a>
-# 7.4.0 (2018-12-22)
-
-
-
-<a name="7.3.0"></a>
-# 7.3.0 (2018-12-18)
-
-
-
-<a name="7.2.0"></a>
-# 7.2.0 (2018-12-07)
-
-
-
-<a name="7.1.3"></a>
-## 7.1.3 (2018-12-02)
-
-
-
-<a name="7.1.2"></a>
-## 7.1.2 (2018-11-26)
-
-
-
-<a name="7.1.1"></a>
-## 7.1.1 (2018-11-06)
-
-
-
-<a name="7.1.0"></a>
-# 7.1.0 (2018-11-01)
-
-
-### Bug Fixes
-
-* trim innerText that was getting a new line from a div ([f883ad0](https://github.com/ike18t/ng-mocks/commit/f883ad0))
-
-
-
-<a name="7.0.1"></a>
-## 7.0.1 (2018-10-26)
-
-
-### Bug Fixes
-
-* package-lock out of sync ([6fe7d36](https://github.com/ike18t/ng-mocks/commit/6fe7d36))
-
-
-
-<a name="7.0.0"></a>
-# 7.0.0 (2018-10-26)
-
-
-
-<a name="6.3.0"></a>
-# 6.3.0 (2018-10-17)
-
-
-### Features
-
-* **MockDirective:** added the ability to use ViewChild/ViewChildren etc with MockDirective ([8853e87](https://github.com/ike18t/ng-mocks/commit/8853e87))
-
-
-
-<a name="6.2.3"></a>
-## 6.2.3 (2018-10-02)
-
-
-### Bug Fixes
-
-* **MockPlural:** removing generic type from MockComponents, Directives, and Pipes ([919a06c](https://github.com/ike18t/ng-mocks/commit/919a06c))
-
-
-
-<a name="6.2.2"></a>
-## 6.2.2 (2018-10-02)
-
-
-### Bug Fixes
-
-* **MockModule:** Never mock CommonModule ([119dd80](https://github.com/ike18t/ng-mocks/commit/119dd80))
-
-
-
-<a name="6.2.1"></a>
-## 6.2.1 (2018-08-28)
-
-
-
-<a name="6.2.0"></a>
-# 6.2.0 (2018-08-28)
-
-
-### Features
-
-* add a MockedComponent type ([fe547af](https://github.com/ike18t/ng-mocks/commit/fe547af))
-
-
-
-<a name="6.1.0"></a>
-# 6.1.0 (2018-06-04)
-
-
-### Features
-
-* support structural directives ([050e70c](https://github.com/ike18t/ng-mocks/commit/050e70c))
-
-
-
-<a name="6.0.1"></a>
-## 6.0.1 (2018-05-15)
-
-
-### Bug Fixes
-
-* package json peer dep version range ([8ad3834](https://github.com/ike18t/ng-mocks/commit/8ad3834))
-
-
-
-<a name="6.0.0"></a>
-# 6.0.0 (2018-05-14)
-
-
-### Features
-
-* support angular 6 and test 5 & 6 in travis ([5bc9331](https://github.com/ike18t/ng-mocks/commit/5bc9331))
-
-
-
-<a name="5.3.0"></a>
-# 5.3.0 (2018-04-05)
-
-
-### Features
-
-* MockOf - Include mocked class names in mock class names ([8b149f5](https://github.com/ike18t/ng-mocks/commit/8b149f5))
-
-
-
-<a name="5.2.0"></a>
-# 5.2.0 (2018-03-30)
-
-
-### Features
-
-* Use Angular annotation resolvers ([4050d10](https://github.com/ike18t/ng-mocks/commit/4050d10))
-
-
-
-<a name="5.1.0"></a>
-# 5.1.0 (2018-03-25)
-
-
-### Bug Fixes
-
-* Add a null check for decorator args ([1058044](https://github.com/ike18t/ng-mocks/commit/1058044))
-
-
-### Features
-
-* Support Angular propDecorators inputs and outputs ([add374d](https://github.com/ike18t/ng-mocks/commit/add374d))
-
-
-
-<a name="5.0.0"></a>
-# 5.0.0 (2018-03-25)
-
-
-### Bug Fixes
-
-* Fix bad return value from mock-directive ([4659a32](https://github.com/ike18t/ng-mocks/commit/4659a32))
-* multiple decorators on an input ([13874b9](https://github.com/ike18t/ng-mocks/commit/13874b9))
-* Outdated package-lock ([7623e98](https://github.com/ike18t/ng-mocks/commit/7623e98))
-
-
-### Features
-
-* add functions to mass mock ([fee5a03](https://github.com/ike18t/ng-mocks/commit/fee5a03))
-* Cleanup exports and export MockDeclaration from MockModule ([9fe2bb1](https://github.com/ike18t/ng-mocks/commit/9fe2bb1))
-* mock directives now have event emitter bound outputs ([bac1ca5](https://github.com/ike18t/ng-mocks/commit/bac1ca5))
-
-
-
-<a name="5.0.0-rc5"></a>
-# 5.0.0-rc5 (2018-03-07)
-
-
-### Bug Fixes
-
-* package json typings location ([5f6fde0](https://github.com/ike18t/ng-mocks/commit/5f6fde0))
-
-
-
-<a name="5.0.0-rc4"></a>
-# 5.0.0-rc4 (2018-03-07)
-
-
-
-<a name="5.0.0-rc3"></a>
-# 5.0.0-rc3 (2018-03-07)
-
-
-### Bug Fixes
-
-* integrate mock-pipe ([d747517](https://github.com/ike18t/ng-mocks/commit/d747517))
-* mock_direcive integration ([7f02f7b](https://github.com/ike18t/ng-mocks/commit/7f02f7b))
-
-
-### Features
-
-* merge in mock-module ([05eaebe](https://github.com/ike18t/ng-mocks/commit/05eaebe))
-* support inputs and outputs from extended components ([fc46838](https://github.com/ike18t/ng-mocks/commit/fc46838))
-
-
-
-<a name="5.0.0-rc1"></a>
-# 5.0.0-rc1 (2018-02-10)
-
-
-### Bug Fixes
-
-* add reflect-metadata back to devDeps ([385c9c4](https://github.com/ike18t/ng-mocks/commit/385c9c4))
-* Add support for directives with a different kind of meta ([0bd38cc](https://github.com/ike18t/ng-mocks/commit/0bd38cc))
-* add testbed test that exposed now fixed issue ([610cbdc](https://github.com/ike18t/ng-mocks/commit/610cbdc))
-* forgot how to use js reduce ([de518d4](https://github.com/ike18t/ng-mocks/commit/de518d4))
-* instantiate event emitters in component constructor ([fb4b97d](https://github.com/ike18t/ng-mocks/commit/fb4b97d))
-* module exports is now all declarations ([fbb0e73](https://github.com/ike18t/ng-mocks/commit/fbb0e73))
-* output binding ([59f476d](https://github.com/ike18t/ng-mocks/commit/59f476d))
-* works with component w/o inputs or outputs ([b3d38e7](https://github.com/ike18t/ng-mocks/commit/b3d38e7))
-
-
-### Features
-
-* add exportAs and alias support ([14a1474](https://github.com/ike18t/ng-mocks/commit/14a1474))
-* add support for exportAs and input aliases ([9b42a21](https://github.com/ike18t/ng-mocks/commit/9b42a21))
-* Adding angular 2 compatibility and moving to peerDependency ([#3](https://github.com/ike18t/ng-mocks/issues/3)) ([4bd93db](https://github.com/ike18t/ng-mocks/commit/4bd93db))
-* component mock implements control value accessor to support ngModel binding ([67ea7c4](https://github.com/ike18t/ng-mocks/commit/67ea7c4))
-* initial implementation ([893f83b](https://github.com/ike18t/ng-mocks/commit/893f83b))
-* memoize function by arg ([031e3a6](https://github.com/ike18t/ng-mocks/commit/031e3a6))
-* memoize function by arg ([cac00b3](https://github.com/ike18t/ng-mocks/commit/cac00b3))
-* mock module providers ([49b2272](https://github.com/ike18t/ng-mocks/commit/49b2272))
-* Upgrade to angular 5 and pull in testbed for tests ([7df64a8](https://github.com/ike18t/ng-mocks/commit/7df64a8))
-
-
-
-<a name="7.8.0"></a>
-# 7.8.0 (2019-05-14)
-
-
-### Features
-
-* **51:** Add mocked entry components to mocked modules ([a321b14](https://github.com/ike18t/ng-mocks/commit/a321b14))
-
-
-
-<a name="7.7.2"></a>
-## 7.7.2 (2019-04-26)
-
-
-
-<a name="7.7.1"></a>
-## 7.7.1 (2019-04-23)
-
-
-### Bug Fixes
-
-* **49:** stop caching mocked pipes ([058d66e](https://github.com/ike18t/ng-mocks/commit/058d66e))
-
-
-
-<a name="7.7.0"></a>
-# 7.7.0 (2019-03-15)
-
-
-
-<a name="7.6.0"></a>
-# 7.6.0 (2019-02-26)
-
-
-
-<a name="7.5.0"></a>
-# 7.5.0 (2019-01-29)
-
-
-
-<a name="7.4.0"></a>
-# 7.4.0 (2018-12-22)
-
-
-
-<a name="7.3.0"></a>
-# 7.3.0 (2018-12-18)
-
-
-
-<a name="7.2.0"></a>
-# 7.2.0 (2018-12-07)
-
-
-
-<a name="7.1.3"></a>
-## 7.1.3 (2018-12-02)
-
-
-
-<a name="7.1.2"></a>
-## 7.1.2 (2018-11-26)
-
-
-
-<a name="7.1.1"></a>
-## 7.1.1 (2018-11-06)
-
-
-
-<a name="7.1.0"></a>
-# 7.1.0 (2018-11-01)
-
-
-### Bug Fixes
-
-* trim innerText that was getting a new line from a div ([f883ad0](https://github.com/ike18t/ng-mocks/commit/f883ad0))
-
-
-
-<a name="7.0.1"></a>
-## 7.0.1 (2018-10-26)
-
-
-### Bug Fixes
-
-* package-lock out of sync ([6fe7d36](https://github.com/ike18t/ng-mocks/commit/6fe7d36))
-
-
-
-<a name="7.0.0"></a>
-# 7.0.0 (2018-10-26)
-
-
-
-<a name="6.3.0"></a>
-# 6.3.0 (2018-10-17)
-
-
-### Features
-
-* **MockDirective:** added the ability to use ViewChild/ViewChildren etc with MockDirective ([8853e87](https://github.com/ike18t/ng-mocks/commit/8853e87))
-
-
-
-<a name="6.2.3"></a>
-## 6.2.3 (2018-10-02)
-
-
-### Bug Fixes
-
-* **MockPlural:** removing generic type from MockComponents, Directives, and Pipes ([919a06c](https://github.com/ike18t/ng-mocks/commit/919a06c))
-
-
-
-<a name="6.2.2"></a>
-## 6.2.2 (2018-10-02)
-
-
-### Bug Fixes
-
-* **MockModule:** Never mock CommonModule ([119dd80](https://github.com/ike18t/ng-mocks/commit/119dd80))
-
-
-
-<a name="6.2.1"></a>
-## 6.2.1 (2018-08-28)
-
-
-
-<a name="6.2.0"></a>
-# 6.2.0 (2018-08-28)
-
-
-### Features
-
-* add a MockedComponent type ([fe547af](https://github.com/ike18t/ng-mocks/commit/fe547af))
-
-
-
-<a name="6.1.0"></a>
-# 6.1.0 (2018-06-04)
-
-
-### Features
-
-* support structural directives ([050e70c](https://github.com/ike18t/ng-mocks/commit/050e70c))
-
-
-
-<a name="6.0.1"></a>
-## 6.0.1 (2018-05-15)
-
-
-### Bug Fixes
-
-* package json peer dep version range ([8ad3834](https://github.com/ike18t/ng-mocks/commit/8ad3834))
-
-
-
-<a name="6.0.0"></a>
-# 6.0.0 (2018-05-14)
-
-
-### Features
-
-* support angular 6 and test 5 & 6 in travis ([5bc9331](https://github.com/ike18t/ng-mocks/commit/5bc9331))
-
-
-
-<a name="5.3.0"></a>
-# 5.3.0 (2018-04-05)
-
-
-### Features
-
-* MockOf - Include mocked class names in mock class names ([8b149f5](https://github.com/ike18t/ng-mocks/commit/8b149f5))
-
-
-
-<a name="5.2.0"></a>
-# 5.2.0 (2018-03-30)
-
-
-### Features
-
-* Use Angular annotation resolvers ([4050d10](https://github.com/ike18t/ng-mocks/commit/4050d10))
-
-
-
-<a name="5.1.0"></a>
-# 5.1.0 (2018-03-25)
-
-
-### Bug Fixes
-
-* Add a null check for decorator args ([1058044](https://github.com/ike18t/ng-mocks/commit/1058044))
-
-
-### Features
-
-* Support Angular propDecorators inputs and outputs ([add374d](https://github.com/ike18t/ng-mocks/commit/add374d))
-
-
-
-<a name="5.0.0"></a>
-# 5.0.0 (2018-03-25)
-
-
-### Bug Fixes
-
-* Fix bad return value from mock-directive ([4659a32](https://github.com/ike18t/ng-mocks/commit/4659a32))
-* multiple decorators on an input ([13874b9](https://github.com/ike18t/ng-mocks/commit/13874b9))
-* Outdated package-lock ([7623e98](https://github.com/ike18t/ng-mocks/commit/7623e98))
-
-
-### Features
-
-* add functions to mass mock ([fee5a03](https://github.com/ike18t/ng-mocks/commit/fee5a03))
-* Cleanup exports and export MockDeclaration from MockModule ([9fe2bb1](https://github.com/ike18t/ng-mocks/commit/9fe2bb1))
-* mock directives now have event emitter bound outputs ([bac1ca5](https://github.com/ike18t/ng-mocks/commit/bac1ca5))
-
-
-
-<a name="5.0.0-rc5"></a>
-# 5.0.0-rc5 (2018-03-07)
-
-
-### Bug Fixes
-
-* package json typings location ([5f6fde0](https://github.com/ike18t/ng-mocks/commit/5f6fde0))
-
-
-
-<a name="5.0.0-rc4"></a>
-# 5.0.0-rc4 (2018-03-07)
-
-
-
-<a name="5.0.0-rc3"></a>
-# 5.0.0-rc3 (2018-03-07)
-
-
-### Bug Fixes
-
-* integrate mock-pipe ([d747517](https://github.com/ike18t/ng-mocks/commit/d747517))
-* mock_direcive integration ([7f02f7b](https://github.com/ike18t/ng-mocks/commit/7f02f7b))
-
-
-### Features
-
-* merge in mock-module ([05eaebe](https://github.com/ike18t/ng-mocks/commit/05eaebe))
-* support inputs and outputs from extended components ([fc46838](https://github.com/ike18t/ng-mocks/commit/fc46838))
-
-
-
-<a name="5.0.0-rc1"></a>
-# 5.0.0-rc1 (2018-02-10)
-
-
-### Bug Fixes
-
-* add reflect-metadata back to devDeps ([385c9c4](https://github.com/ike18t/ng-mocks/commit/385c9c4))
-* Add support for directives with a different kind of meta ([0bd38cc](https://github.com/ike18t/ng-mocks/commit/0bd38cc))
-* add testbed test that exposed now fixed issue ([610cbdc](https://github.com/ike18t/ng-mocks/commit/610cbdc))
-* forgot how to use js reduce ([de518d4](https://github.com/ike18t/ng-mocks/commit/de518d4))
-* instantiate event emitters in component constructor ([fb4b97d](https://github.com/ike18t/ng-mocks/commit/fb4b97d))
-* module exports is now all declarations ([fbb0e73](https://github.com/ike18t/ng-mocks/commit/fbb0e73))
-* output binding ([59f476d](https://github.com/ike18t/ng-mocks/commit/59f476d))
-* works with component w/o inputs or outputs ([b3d38e7](https://github.com/ike18t/ng-mocks/commit/b3d38e7))
-
-
-### Features
-
-* add exportAs and alias support ([14a1474](https://github.com/ike18t/ng-mocks/commit/14a1474))
-* add support for exportAs and input aliases ([9b42a21](https://github.com/ike18t/ng-mocks/commit/9b42a21))
-* Adding angular 2 compatibility and moving to peerDependency ([#3](https://github.com/ike18t/ng-mocks/issues/3)) ([4bd93db](https://github.com/ike18t/ng-mocks/commit/4bd93db))
-* component mock implements control value accessor to support ngModel binding ([67ea7c4](https://github.com/ike18t/ng-mocks/commit/67ea7c4))
-* initial implementation ([893f83b](https://github.com/ike18t/ng-mocks/commit/893f83b))
-* memoize function by arg ([031e3a6](https://github.com/ike18t/ng-mocks/commit/031e3a6))
-* memoize function by arg ([cac00b3](https://github.com/ike18t/ng-mocks/commit/cac00b3))
-* mock module providers ([49b2272](https://github.com/ike18t/ng-mocks/commit/49b2272))
-* Upgrade to angular 5 and pull in testbed for tests ([7df64a8](https://github.com/ike18t/ng-mocks/commit/7df64a8))
-
-
-
-<a name="7.7.2"></a>
-## 7.7.2 (2019-04-26)
-
-
-
-<a name="7.7.1"></a>
-## 7.7.1 (2019-04-23)
-
-
-### Bug Fixes
-
-* **49:** stop caching mocked pipes ([058d66e](https://github.com/ike18t/ng-mocks/commit/058d66e))
-
-
-
-<a name="7.7.0"></a>
-# 7.7.0 (2019-03-15)
-
-
-
-<a name="7.6.0"></a>
-# 7.6.0 (2019-02-26)
-
-
-
-<a name="7.5.0"></a>
-# 7.5.0 (2019-01-29)
-
-
-
-<a name="7.4.0"></a>
-# 7.4.0 (2018-12-22)
-
-
-
-<a name="7.3.0"></a>
-# 7.3.0 (2018-12-18)
-
-
-
-<a name="7.2.0"></a>
-# 7.2.0 (2018-12-07)
-
-
-
-<a name="7.1.3"></a>
-## 7.1.3 (2018-12-02)
-
-
-
-<a name="7.1.2"></a>
-## 7.1.2 (2018-11-26)
-
-
-
-<a name="7.1.1"></a>
-## 7.1.1 (2018-11-06)
-
-
-
-<a name="7.1.0"></a>
-# 7.1.0 (2018-11-01)
-
-
-### Bug Fixes
-
-* trim innerText that was getting a new line from a div ([f883ad0](https://github.com/ike18t/ng-mocks/commit/f883ad0))
-
-
-
-<a name="7.0.1"></a>
-## 7.0.1 (2018-10-26)
-
-
-### Bug Fixes
-
-* package-lock out of sync ([6fe7d36](https://github.com/ike18t/ng-mocks/commit/6fe7d36))
-
-
-
-<a name="7.0.0"></a>
-# 7.0.0 (2018-10-26)
-
-
-
-<a name="6.3.0"></a>
-# 6.3.0 (2018-10-17)
-
-
-### Features
-
-* **MockDirective:** added the ability to use ViewChild/ViewChildren etc with MockDirective ([8853e87](https://github.com/ike18t/ng-mocks/commit/8853e87))
-
-
-
-<a name="6.2.3"></a>
-## 6.2.3 (2018-10-02)
-
-
-### Bug Fixes
-
-* **MockPlural:** removing generic type from MockComponents, Directives, and Pipes ([919a06c](https://github.com/ike18t/ng-mocks/commit/919a06c))
-
-
-
-<a name="6.2.2"></a>
-## 6.2.2 (2018-10-02)
-
-
-### Bug Fixes
-
-* **MockModule:** Never mock CommonModule ([119dd80](https://github.com/ike18t/ng-mocks/commit/119dd80))
-
-
-
-<a name="6.2.1"></a>
-## 6.2.1 (2018-08-28)
-
-
-
-<a name="6.2.0"></a>
-# 6.2.0 (2018-08-28)
-
-
-### Features
-
-* add a MockedComponent type ([fe547af](https://github.com/ike18t/ng-mocks/commit/fe547af))
-
-
-
-<a name="6.1.0"></a>
-# 6.1.0 (2018-06-04)
-
-
-### Features
-
-* support structural directives ([050e70c](https://github.com/ike18t/ng-mocks/commit/050e70c))
-
-
-
-<a name="6.0.1"></a>
-## 6.0.1 (2018-05-15)
-
-
-### Bug Fixes
-
-* package json peer dep version range ([8ad3834](https://github.com/ike18t/ng-mocks/commit/8ad3834))
-
-
-
-<a name="6.0.0"></a>
-# 6.0.0 (2018-05-14)
-
-
-### Features
-
-* support angular 6 and test 5 & 6 in travis ([5bc9331](https://github.com/ike18t/ng-mocks/commit/5bc9331))
-
-
-
-<a name="5.3.0"></a>
-# 5.3.0 (2018-04-05)
-
-
-### Features
-
-* MockOf - Include mocked class names in mock class names ([8b149f5](https://github.com/ike18t/ng-mocks/commit/8b149f5))
-
-
-
-<a name="5.2.0"></a>
-# 5.2.0 (2018-03-30)
-
-
-### Features
-
-* Use Angular annotation resolvers ([4050d10](https://github.com/ike18t/ng-mocks/commit/4050d10))
-
-
-
-<a name="5.1.0"></a>
-# 5.1.0 (2018-03-25)
-
-
-### Bug Fixes
-
-* Add a null check for decorator args ([1058044](https://github.com/ike18t/ng-mocks/commit/1058044))
-
-
-### Features
-
-* Support Angular propDecorators inputs and outputs ([add374d](https://github.com/ike18t/ng-mocks/commit/add374d))
-
-
-
-<a name="5.0.0"></a>
-# 5.0.0 (2018-03-25)
-
-
-### Bug Fixes
-
-* Fix bad return value from mock-directive ([4659a32](https://github.com/ike18t/ng-mocks/commit/4659a32))
-* multiple decorators on an input ([13874b9](https://github.com/ike18t/ng-mocks/commit/13874b9))
-* Outdated package-lock ([7623e98](https://github.com/ike18t/ng-mocks/commit/7623e98))
-
-
-### Features
-
-* add functions to mass mock ([fee5a03](https://github.com/ike18t/ng-mocks/commit/fee5a03))
-* Cleanup exports and export MockDeclaration from MockModule ([9fe2bb1](https://github.com/ike18t/ng-mocks/commit/9fe2bb1))
-* mock directives now have event emitter bound outputs ([bac1ca5](https://github.com/ike18t/ng-mocks/commit/bac1ca5))
-
-
-
-<a name="5.0.0-rc5"></a>
-# 5.0.0-rc5 (2018-03-07)
-
-
-### Bug Fixes
-
-* package json typings location ([5f6fde0](https://github.com/ike18t/ng-mocks/commit/5f6fde0))
-
-
-
-<a name="5.0.0-rc4"></a>
-# 5.0.0-rc4 (2018-03-07)
-
-
-
-<a name="5.0.0-rc3"></a>
-# 5.0.0-rc3 (2018-03-07)
-
-
-### Bug Fixes
-
-* integrate mock-pipe ([d747517](https://github.com/ike18t/ng-mocks/commit/d747517))
-* mock_direcive integration ([7f02f7b](https://github.com/ike18t/ng-mocks/commit/7f02f7b))
-
-
-### Features
-
-* merge in mock-module ([05eaebe](https://github.com/ike18t/ng-mocks/commit/05eaebe))
-* support inputs and outputs from extended components ([fc46838](https://github.com/ike18t/ng-mocks/commit/fc46838))
-
-
-
-<a name="5.0.0-rc1"></a>
-# 5.0.0-rc1 (2018-02-10)
-
-
-### Bug Fixes
-
-* add reflect-metadata back to devDeps ([385c9c4](https://github.com/ike18t/ng-mocks/commit/385c9c4))
-* Add support for directives with a different kind of meta ([0bd38cc](https://github.com/ike18t/ng-mocks/commit/0bd38cc))
-* add testbed test that exposed now fixed issue ([610cbdc](https://github.com/ike18t/ng-mocks/commit/610cbdc))
-* forgot how to use js reduce ([de518d4](https://github.com/ike18t/ng-mocks/commit/de518d4))
-* instantiate event emitters in component constructor ([fb4b97d](https://github.com/ike18t/ng-mocks/commit/fb4b97d))
-* module exports is now all declarations ([fbb0e73](https://github.com/ike18t/ng-mocks/commit/fbb0e73))
-* output binding ([59f476d](https://github.com/ike18t/ng-mocks/commit/59f476d))
-* works with component w/o inputs or outputs ([b3d38e7](https://github.com/ike18t/ng-mocks/commit/b3d38e7))
-
-
-### Features
-
-* add exportAs and alias support ([14a1474](https://github.com/ike18t/ng-mocks/commit/14a1474))
-* add support for exportAs and input aliases ([9b42a21](https://github.com/ike18t/ng-mocks/commit/9b42a21))
-* Adding angular 2 compatibility and moving to peerDependency ([#3](https://github.com/ike18t/ng-mocks/issues/3)) ([4bd93db](https://github.com/ike18t/ng-mocks/commit/4bd93db))
-* component mock implements control value accessor to support ngModel binding ([67ea7c4](https://github.com/ike18t/ng-mocks/commit/67ea7c4))
-* initial implementation ([893f83b](https://github.com/ike18t/ng-mocks/commit/893f83b))
-* memoize function by arg ([031e3a6](https://github.com/ike18t/ng-mocks/commit/031e3a6))
-* memoize function by arg ([cac00b3](https://github.com/ike18t/ng-mocks/commit/cac00b3))
-* mock module providers ([49b2272](https://github.com/ike18t/ng-mocks/commit/49b2272))
-* Upgrade to angular 5 and pull in testbed for tests ([7df64a8](https://github.com/ike18t/ng-mocks/commit/7df64a8))
-
-
-
-<a name="7.7.1"></a>
-## 7.7.1 (2019-04-23)
-
-
-### Bug Fixes
-
-* **49:** stop caching mocked pipes ([058d66e](https://github.com/ike18t/ng-mocks/commit/058d66e))
-
-
-
-<a name="7.7.0"></a>
-# 7.7.0 (2019-03-15)
-
-
-
-<a name="7.6.0"></a>
-# 7.6.0 (2019-02-26)
-
-
-
-<a name="7.5.0"></a>
-# 7.5.0 (2019-01-29)
-
-
-
-<a name="7.4.0"></a>
-# 7.4.0 (2018-12-22)
-
-
-
-<a name="7.3.0"></a>
-# 7.3.0 (2018-12-18)
-
-
-
-<a name="7.2.0"></a>
-# 7.2.0 (2018-12-07)
-
-
-
-<a name="7.1.3"></a>
-## 7.1.3 (2018-12-02)
-
-
-
-<a name="7.1.2"></a>
-## 7.1.2 (2018-11-26)
-
-
-
-<a name="7.1.1"></a>
-## 7.1.1 (2018-11-06)
-
-
-
-<a name="7.1.0"></a>
-# 7.1.0 (2018-11-01)
-
-
-### Bug Fixes
-
-* trim innerText that was getting a new line from a div ([f883ad0](https://github.com/ike18t/ng-mocks/commit/f883ad0))
-
-
-
-<a name="7.0.1"></a>
-## 7.0.1 (2018-10-26)
-
-
-### Bug Fixes
-
-* package-lock out of sync ([6fe7d36](https://github.com/ike18t/ng-mocks/commit/6fe7d36))
-
-
-
-<a name="7.0.0"></a>
-# 7.0.0 (2018-10-26)
-
-
-
-<a name="6.3.0"></a>
-# 6.3.0 (2018-10-17)
-
-
-### Features
-
-* **MockDirective:** added the ability to use ViewChild/ViewChildren etc with MockDirective ([8853e87](https://github.com/ike18t/ng-mocks/commit/8853e87))
-
-
-
-<a name="6.2.3"></a>
-## 6.2.3 (2018-10-02)
-
-
-### Bug Fixes
-
-* **MockPlural:** removing generic type from MockComponents, Directives, and Pipes ([919a06c](https://github.com/ike18t/ng-mocks/commit/919a06c))
-
-
-
-<a name="6.2.2"></a>
-## 6.2.2 (2018-10-02)
-
-
-### Bug Fixes
-
-* **MockModule:** Never mock CommonModule ([119dd80](https://github.com/ike18t/ng-mocks/commit/119dd80))
-
-
-
-<a name="6.2.1"></a>
-## 6.2.1 (2018-08-28)
-
-
-
-<a name="6.2.0"></a>
-# 6.2.0 (2018-08-28)
-
-
-### Features
-
-* add a MockedComponent type ([fe547af](https://github.com/ike18t/ng-mocks/commit/fe547af))
-
-
-
-<a name="6.1.0"></a>
-# 6.1.0 (2018-06-04)
-
-
-### Features
-
-* support structural directives ([050e70c](https://github.com/ike18t/ng-mocks/commit/050e70c))
-
-
-
-<a name="6.0.1"></a>
-## 6.0.1 (2018-05-15)
-
-
-### Bug Fixes
-
-* package json peer dep version range ([8ad3834](https://github.com/ike18t/ng-mocks/commit/8ad3834))
-
-
-
-<a name="6.0.0"></a>
-# 6.0.0 (2018-05-14)
-
-
-### Features
-
-* support angular 6 and test 5 & 6 in travis ([5bc9331](https://github.com/ike18t/ng-mocks/commit/5bc9331))
-
-
-
-<a name="5.3.0"></a>
-# 5.3.0 (2018-04-05)
-
-
-### Features
-
-* MockOf - Include mocked class names in mock class names ([8b149f5](https://github.com/ike18t/ng-mocks/commit/8b149f5))
-
-
-
-<a name="5.2.0"></a>
-# 5.2.0 (2018-03-30)
-
-
-### Features
-
-* Use Angular annotation resolvers ([4050d10](https://github.com/ike18t/ng-mocks/commit/4050d10))
-
-
-
-<a name="5.1.0"></a>
-# 5.1.0 (2018-03-25)
-
-
-### Bug Fixes
-
-* Add a null check for decorator args ([1058044](https://github.com/ike18t/ng-mocks/commit/1058044))
-
-
-### Features
-
-* Support Angular propDecorators inputs and outputs ([add374d](https://github.com/ike18t/ng-mocks/commit/add374d))
-
-
-
-<a name="5.0.0"></a>
-# 5.0.0 (2018-03-25)
-
-
-### Bug Fixes
-
-* Fix bad return value from mock-directive ([4659a32](https://github.com/ike18t/ng-mocks/commit/4659a32))
-* multiple decorators on an input ([13874b9](https://github.com/ike18t/ng-mocks/commit/13874b9))
-* Outdated package-lock ([7623e98](https://github.com/ike18t/ng-mocks/commit/7623e98))
-
-
-### Features
-
-* add functions to mass mock ([fee5a03](https://github.com/ike18t/ng-mocks/commit/fee5a03))
-* Cleanup exports and export MockDeclaration from MockModule ([9fe2bb1](https://github.com/ike18t/ng-mocks/commit/9fe2bb1))
-* mock directives now have event emitter bound outputs ([bac1ca5](https://github.com/ike18t/ng-mocks/commit/bac1ca5))
-
-
-
-<a name="5.0.0-rc5"></a>
-# 5.0.0-rc5 (2018-03-07)
-
-
-### Bug Fixes
-
-* package json typings location ([5f6fde0](https://github.com/ike18t/ng-mocks/commit/5f6fde0))
-
-
-
-<a name="5.0.0-rc4"></a>
-# 5.0.0-rc4 (2018-03-07)
-
-
-
-<a name="5.0.0-rc3"></a>
-# 5.0.0-rc3 (2018-03-07)
-
-
-### Bug Fixes
-
-* integrate mock-pipe ([d747517](https://github.com/ike18t/ng-mocks/commit/d747517))
-* mock_direcive integration ([7f02f7b](https://github.com/ike18t/ng-mocks/commit/7f02f7b))
-
-
-### Features
-
-* merge in mock-module ([05eaebe](https://github.com/ike18t/ng-mocks/commit/05eaebe))
-* support inputs and outputs from extended components ([fc46838](https://github.com/ike18t/ng-mocks/commit/fc46838))
-
-
-
-<a name="5.0.0-rc1"></a>
-# 5.0.0-rc1 (2018-02-10)
-
-
-### Bug Fixes
-
-* add reflect-metadata back to devDeps ([385c9c4](https://github.com/ike18t/ng-mocks/commit/385c9c4))
-* Add support for directives with a different kind of meta ([0bd38cc](https://github.com/ike18t/ng-mocks/commit/0bd38cc))
-* add testbed test that exposed now fixed issue ([610cbdc](https://github.com/ike18t/ng-mocks/commit/610cbdc))
-* forgot how to use js reduce ([de518d4](https://github.com/ike18t/ng-mocks/commit/de518d4))
-* instantiate event emitters in component constructor ([fb4b97d](https://github.com/ike18t/ng-mocks/commit/fb4b97d))
-* module exports is now all declarations ([fbb0e73](https://github.com/ike18t/ng-mocks/commit/fbb0e73))
-* output binding ([59f476d](https://github.com/ike18t/ng-mocks/commit/59f476d))
-* works with component w/o inputs or outputs ([b3d38e7](https://github.com/ike18t/ng-mocks/commit/b3d38e7))
-
-
-### Features
-
-* add exportAs and alias support ([14a1474](https://github.com/ike18t/ng-mocks/commit/14a1474))
-* add support for exportAs and input aliases ([9b42a21](https://github.com/ike18t/ng-mocks/commit/9b42a21))
-* Adding angular 2 compatibility and moving to peerDependency ([#3](https://github.com/ike18t/ng-mocks/issues/3)) ([4bd93db](https://github.com/ike18t/ng-mocks/commit/4bd93db))
-* component mock implements control value accessor to support ngModel binding ([67ea7c4](https://github.com/ike18t/ng-mocks/commit/67ea7c4))
-* initial implementation ([893f83b](https://github.com/ike18t/ng-mocks/commit/893f83b))
-* memoize function by arg ([031e3a6](https://github.com/ike18t/ng-mocks/commit/031e3a6))
-* memoize function by arg ([cac00b3](https://github.com/ike18t/ng-mocks/commit/cac00b3))
-* mock module providers ([49b2272](https://github.com/ike18t/ng-mocks/commit/49b2272))
-* Upgrade to angular 5 and pull in testbed for tests ([7df64a8](https://github.com/ike18t/ng-mocks/commit/7df64a8))
-
-
-
-<a name="7.7.0"></a>
-# 7.7.0 (2019-03-15)
-
-
-
-<a name="7.6.0"></a>
-# 7.6.0 (2019-02-26)
-
-
-
-<a name="7.5.0"></a>
-# 7.5.0 (2019-01-29)
-
-
-
-<a name="7.4.0"></a>
-# 7.4.0 (2018-12-22)
-
-
-
-<a name="7.3.0"></a>
-# 7.3.0 (2018-12-18)
-
-
-
-<a name="7.2.0"></a>
-# 7.2.0 (2018-12-07)
-
-
-
-<a name="7.1.3"></a>
-## 7.1.3 (2018-12-02)
-
-
-
-<a name="7.1.2"></a>
-## 7.1.2 (2018-11-26)
-
-
-
-<a name="7.1.1"></a>
-## 7.1.1 (2018-11-06)
-
-
-
-<a name="7.1.0"></a>
-# 7.1.0 (2018-11-01)
-
-
-### Bug Fixes
-
-* trim innerText that was getting a new line from a div ([f883ad0](https://github.com/ike18t/ng-mocks/commit/f883ad0))
-
-
-
-<a name="7.0.1"></a>
-## 7.0.1 (2018-10-26)
-
-
-### Bug Fixes
-
-* package-lock out of sync ([6fe7d36](https://github.com/ike18t/ng-mocks/commit/6fe7d36))
-
-
-
-<a name="7.0.0"></a>
-# 7.0.0 (2018-10-26)
-
-
-
-<a name="6.3.0"></a>
-# 6.3.0 (2018-10-17)
-
-
-### Features
-
-* **MockDirective:** added the ability to use ViewChild/ViewChildren etc with MockDirective ([8853e87](https://github.com/ike18t/ng-mocks/commit/8853e87))
-
-
-
-<a name="6.2.3"></a>
-## 6.2.3 (2018-10-02)
-
-
-### Bug Fixes
-
-* **MockPlural:** removing generic type from MockComponents, Directives, and Pipes ([919a06c](https://github.com/ike18t/ng-mocks/commit/919a06c))
-
-
-
-<a name="6.2.2"></a>
-## 6.2.2 (2018-10-02)
-
-
-### Bug Fixes
-
-* **MockModule:** Never mock CommonModule ([119dd80](https://github.com/ike18t/ng-mocks/commit/119dd80))
-
-
-
-<a name="6.2.1"></a>
-## 6.2.1 (2018-08-28)
-
-
-
-<a name="6.2.0"></a>
-# 6.2.0 (2018-08-28)
-
-
-### Features
-
-* add a MockedComponent type ([fe547af](https://github.com/ike18t/ng-mocks/commit/fe547af))
-
-
-
-<a name="6.1.0"></a>
-# 6.1.0 (2018-06-04)
-
-
-### Features
-
-* support structural directives ([050e70c](https://github.com/ike18t/ng-mocks/commit/050e70c))
-
-
-
-<a name="6.0.1"></a>
-## 6.0.1 (2018-05-15)
-
-
-### Bug Fixes
-
-* package json peer dep version range ([8ad3834](https://github.com/ike18t/ng-mocks/commit/8ad3834))
-
-
-
-<a name="6.0.0"></a>
-# 6.0.0 (2018-05-14)
-
-
-### Features
-
-* support angular 6 and test 5 & 6 in travis ([5bc9331](https://github.com/ike18t/ng-mocks/commit/5bc9331))
-
-
-
-<a name="5.3.0"></a>
-# 5.3.0 (2018-04-05)
-
-
-### Features
-
-* MockOf - Include mocked class names in mock class names ([8b149f5](https://github.com/ike18t/ng-mocks/commit/8b149f5))
-
-
-
-<a name="5.2.0"></a>
-# 5.2.0 (2018-03-30)
-
-
-### Features
-
-* Use Angular annotation resolvers ([4050d10](https://github.com/ike18t/ng-mocks/commit/4050d10))
-
-
-
-<a name="5.1.0"></a>
-# 5.1.0 (2018-03-25)
-
-
-### Bug Fixes
-
-* Add a null check for decorator args ([1058044](https://github.com/ike18t/ng-mocks/commit/1058044))
-
-
-### Features
-
-* Support Angular propDecorators inputs and outputs ([add374d](https://github.com/ike18t/ng-mocks/commit/add374d))
-
-
-
-<a name="5.0.0"></a>
-# 5.0.0 (2018-03-25)
-
-
-### Bug Fixes
-
-* Fix bad return value from mock-directive ([4659a32](https://github.com/ike18t/ng-mocks/commit/4659a32))
-* multiple decorators on an input ([13874b9](https://github.com/ike18t/ng-mocks/commit/13874b9))
-* Outdated package-lock ([7623e98](https://github.com/ike18t/ng-mocks/commit/7623e98))
-
-
-### Features
-
-* add functions to mass mock ([fee5a03](https://github.com/ike18t/ng-mocks/commit/fee5a03))
-* Cleanup exports and export MockDeclaration from MockModule ([9fe2bb1](https://github.com/ike18t/ng-mocks/commit/9fe2bb1))
-* mock directives now have event emitter bound outputs ([bac1ca5](https://github.com/ike18t/ng-mocks/commit/bac1ca5))
-
-
-
-<a name="5.0.0-rc5"></a>
-# 5.0.0-rc5 (2018-03-07)
-
-
-### Bug Fixes
-
-* package json typings location ([5f6fde0](https://github.com/ike18t/ng-mocks/commit/5f6fde0))
-
-
-
-<a name="5.0.0-rc4"></a>
-# 5.0.0-rc4 (2018-03-07)
-
-
-
-<a name="5.0.0-rc3"></a>
-# 5.0.0-rc3 (2018-03-07)
-
-
-### Bug Fixes
-
-* integrate mock-pipe ([d747517](https://github.com/ike18t/ng-mocks/commit/d747517))
-* mock_direcive integration ([7f02f7b](https://github.com/ike18t/ng-mocks/commit/7f02f7b))
-
-
-### Features
-
-* merge in mock-module ([05eaebe](https://github.com/ike18t/ng-mocks/commit/05eaebe))
-* support inputs and outputs from extended components ([fc46838](https://github.com/ike18t/ng-mocks/commit/fc46838))
-
-
-
-<a name="5.0.0-rc1"></a>
-# 5.0.0-rc1 (2018-02-10)
-
-
-### Bug Fixes
-
-* add reflect-metadata back to devDeps ([385c9c4](https://github.com/ike18t/ng-mocks/commit/385c9c4))
-* Add support for directives with a different kind of meta ([0bd38cc](https://github.com/ike18t/ng-mocks/commit/0bd38cc))
-* add testbed test that exposed now fixed issue ([610cbdc](https://github.com/ike18t/ng-mocks/commit/610cbdc))
-* forgot how to use js reduce ([de518d4](https://github.com/ike18t/ng-mocks/commit/de518d4))
-* instantiate event emitters in component constructor ([fb4b97d](https://github.com/ike18t/ng-mocks/commit/fb4b97d))
-* module exports is now all declarations ([fbb0e73](https://github.com/ike18t/ng-mocks/commit/fbb0e73))
-* output binding ([59f476d](https://github.com/ike18t/ng-mocks/commit/59f476d))
-* works with component w/o inputs or outputs ([b3d38e7](https://github.com/ike18t/ng-mocks/commit/b3d38e7))
-
-
-### Features
-
-* add exportAs and alias support ([14a1474](https://github.com/ike18t/ng-mocks/commit/14a1474))
-* add support for exportAs and input aliases ([9b42a21](https://github.com/ike18t/ng-mocks/commit/9b42a21))
-* Adding angular 2 compatibility and moving to peerDependency ([#3](https://github.com/ike18t/ng-mocks/issues/3)) ([4bd93db](https://github.com/ike18t/ng-mocks/commit/4bd93db))
-* component mock implements control value accessor to support ngModel binding ([67ea7c4](https://github.com/ike18t/ng-mocks/commit/67ea7c4))
-* initial implementation ([893f83b](https://github.com/ike18t/ng-mocks/commit/893f83b))
-* memoize function by arg ([031e3a6](https://github.com/ike18t/ng-mocks/commit/031e3a6))
-* memoize function by arg ([cac00b3](https://github.com/ike18t/ng-mocks/commit/cac00b3))
-* mock module providers ([49b2272](https://github.com/ike18t/ng-mocks/commit/49b2272))
-* Upgrade to angular 5 and pull in testbed for tests ([7df64a8](https://github.com/ike18t/ng-mocks/commit/7df64a8))
-
-
-
-<a name="7.6.0"></a>
-# 7.6.0 (2019-02-26)
-
-
-
-<a name="7.5.0"></a>
-# 7.5.0 (2019-01-29)
-
-
-
-<a name="7.4.0"></a>
-# 7.4.0 (2018-12-22)
-
-
-
-<a name="7.3.0"></a>
-# 7.3.0 (2018-12-18)
-
-
-
-<a name="7.2.0"></a>
-# 7.2.0 (2018-12-07)
-
-
-
-<a name="7.1.3"></a>
-## 7.1.3 (2018-12-02)
-
-
-
-<a name="7.1.2"></a>
-## 7.1.2 (2018-11-26)
-
-
-
-<a name="7.1.1"></a>
-## 7.1.1 (2018-11-06)
-
-
-
-<a name="7.1.0"></a>
-# 7.1.0 (2018-11-01)
-
-
-### Bug Fixes
-
-* trim innerText that was getting a new line from a div ([f883ad0](https://github.com/ike18t/ng-mocks/commit/f883ad0))
-
-
-
-<a name="7.0.1"></a>
-## 7.0.1 (2018-10-26)
-
-
-### Bug Fixes
-
-* package-lock out of sync ([6fe7d36](https://github.com/ike18t/ng-mocks/commit/6fe7d36))
-
-
-
-<a name="7.0.0"></a>
-# 7.0.0 (2018-10-26)
-
-
-
-<a name="6.3.0"></a>
-# 6.3.0 (2018-10-17)
-
-
-### Features
-
-* **MockDirective:** added the ability to use ViewChild/ViewChildren etc with MockDirective ([8853e87](https://github.com/ike18t/ng-mocks/commit/8853e87))
-
-
-
-<a name="6.2.3"></a>
-## 6.2.3 (2018-10-02)
-
-
-### Bug Fixes
-
-* **MockPlural:** removing generic type from MockComponents, Directives, and Pipes ([919a06c](https://github.com/ike18t/ng-mocks/commit/919a06c))
-
-
-
-<a name="6.2.2"></a>
-## 6.2.2 (2018-10-02)
-
-
-### Bug Fixes
-
-* **MockModule:** Never mock CommonModule ([119dd80](https://github.com/ike18t/ng-mocks/commit/119dd80))
-
-
-
-<a name="6.2.1"></a>
-## 6.2.1 (2018-08-28)
-
-
-
-<a name="6.2.0"></a>
-# 6.2.0 (2018-08-28)
-
-
-### Features
-
-* add a MockedComponent type ([fe547af](https://github.com/ike18t/ng-mocks/commit/fe547af))
-
-
-
-<a name="6.1.0"></a>
-# 6.1.0 (2018-06-04)
-
-
-### Features
-
-* support structural directives ([050e70c](https://github.com/ike18t/ng-mocks/commit/050e70c))
-
-
-
-<a name="6.0.1"></a>
-## 6.0.1 (2018-05-15)
-
-
-### Bug Fixes
-
-* package json peer dep version range ([8ad3834](https://github.com/ike18t/ng-mocks/commit/8ad3834))
-
-
-
-<a name="6.0.0"></a>
-# 6.0.0 (2018-05-14)
-
-
-### Features
-
-* support angular 6 and test 5 & 6 in travis ([5bc9331](https://github.com/ike18t/ng-mocks/commit/5bc9331))
-
-
-
-<a name="5.3.0"></a>
-# 5.3.0 (2018-04-05)
-
-
-### Features
-
-* MockOf - Include mocked class names in mock class names ([8b149f5](https://github.com/ike18t/ng-mocks/commit/8b149f5))
-
-
-
-<a name="5.2.0"></a>
-# 5.2.0 (2018-03-30)
-
-
-### Features
-
-* Use Angular annotation resolvers ([4050d10](https://github.com/ike18t/ng-mocks/commit/4050d10))
-
-
-
-<a name="5.1.0"></a>
-# 5.1.0 (2018-03-25)
-
-
-### Bug Fixes
-
-* Add a null check for decorator args ([1058044](https://github.com/ike18t/ng-mocks/commit/1058044))
-
-
-### Features
-
-* Support Angular propDecorators inputs and outputs ([add374d](https://github.com/ike18t/ng-mocks/commit/add374d))
-
-
-
-<a name="5.0.0"></a>
-# 5.0.0 (2018-03-25)
-
-
-### Bug Fixes
-
-* Fix bad return value from mock-directive ([4659a32](https://github.com/ike18t/ng-mocks/commit/4659a32))
-* multiple decorators on an input ([13874b9](https://github.com/ike18t/ng-mocks/commit/13874b9))
-* Outdated package-lock ([7623e98](https://github.com/ike18t/ng-mocks/commit/7623e98))
-
-
-### Features
-
-* add functions to mass mock ([fee5a03](https://github.com/ike18t/ng-mocks/commit/fee5a03))
-* Cleanup exports and export MockDeclaration from MockModule ([9fe2bb1](https://github.com/ike18t/ng-mocks/commit/9fe2bb1))
-* mock directives now have event emitter bound outputs ([bac1ca5](https://github.com/ike18t/ng-mocks/commit/bac1ca5))
-
-
-
-<a name="5.0.0-rc5"></a>
-# 5.0.0-rc5 (2018-03-07)
-
-
-### Bug Fixes
-
-* package json typings location ([5f6fde0](https://github.com/ike18t/ng-mocks/commit/5f6fde0))
-
-
-
-<a name="5.0.0-rc4"></a>
-# 5.0.0-rc4 (2018-03-07)
-
-
-
-<a name="5.0.0-rc3"></a>
-# 5.0.0-rc3 (2018-03-07)
-
-
-### Bug Fixes
-
-* integrate mock-pipe ([d747517](https://github.com/ike18t/ng-mocks/commit/d747517))
-* mock_direcive integration ([7f02f7b](https://github.com/ike18t/ng-mocks/commit/7f02f7b))
-
-
-### Features
-
-* merge in mock-module ([05eaebe](https://github.com/ike18t/ng-mocks/commit/05eaebe))
-* support inputs and outputs from extended components ([fc46838](https://github.com/ike18t/ng-mocks/commit/fc46838))
-
-
-
-<a name="5.0.0-rc1"></a>
-# 5.0.0-rc1 (2018-02-10)
-
-
-### Bug Fixes
-
-* add reflect-metadata back to devDeps ([385c9c4](https://github.com/ike18t/ng-mocks/commit/385c9c4))
-* Add support for directives with a different kind of meta ([0bd38cc](https://github.com/ike18t/ng-mocks/commit/0bd38cc))
-* add testbed test that exposed now fixed issue ([610cbdc](https://github.com/ike18t/ng-mocks/commit/610cbdc))
-* forgot how to use js reduce ([de518d4](https://github.com/ike18t/ng-mocks/commit/de518d4))
-* instantiate event emitters in component constructor ([fb4b97d](https://github.com/ike18t/ng-mocks/commit/fb4b97d))
-* module exports is now all declarations ([fbb0e73](https://github.com/ike18t/ng-mocks/commit/fbb0e73))
-* output binding ([59f476d](https://github.com/ike18t/ng-mocks/commit/59f476d))
-* works with component w/o inputs or outputs ([b3d38e7](https://github.com/ike18t/ng-mocks/commit/b3d38e7))
-
-
-### Features
-
-* add exportAs and alias support ([14a1474](https://github.com/ike18t/ng-mocks/commit/14a1474))
-* add support for exportAs and input aliases ([9b42a21](https://github.com/ike18t/ng-mocks/commit/9b42a21))
-* Adding angular 2 compatibility and moving to peerDependency ([#3](https://github.com/ike18t/ng-mocks/issues/3)) ([4bd93db](https://github.com/ike18t/ng-mocks/commit/4bd93db))
-* component mock implements control value accessor to support ngModel binding ([67ea7c4](https://github.com/ike18t/ng-mocks/commit/67ea7c4))
-* initial implementation ([893f83b](https://github.com/ike18t/ng-mocks/commit/893f83b))
-* memoize function by arg ([031e3a6](https://github.com/ike18t/ng-mocks/commit/031e3a6))
-* memoize function by arg ([cac00b3](https://github.com/ike18t/ng-mocks/commit/cac00b3))
-* mock module providers ([49b2272](https://github.com/ike18t/ng-mocks/commit/49b2272))
-* Upgrade to angular 5 and pull in testbed for tests ([7df64a8](https://github.com/ike18t/ng-mocks/commit/7df64a8))
-
-
-
-<a name="7.5.0"></a>
-# 7.5.0 (2019-01-29)
-
-
-
-<a name="7.4.0"></a>
-# 7.4.0 (2018-12-22)
-
-
-
-<a name="7.3.0"></a>
-# 7.3.0 (2018-12-18)
-
-
-
-<a name="7.2.0"></a>
-# 7.2.0 (2018-12-07)
-
-
-
-<a name="7.1.3"></a>
-## 7.1.3 (2018-12-02)
-
-
-
-<a name="7.1.2"></a>
-## 7.1.2 (2018-11-26)
-
-
-
-<a name="7.1.1"></a>
-## 7.1.1 (2018-11-06)
-
-
-
-<a name="7.1.0"></a>
-# 7.1.0 (2018-11-01)
-
-
-### Bug Fixes
-
-* trim innerText that was getting a new line from a div ([f883ad0](https://github.com/ike18t/ng-mocks/commit/f883ad0))
-
-
-
-<a name="7.0.1"></a>
-## 7.0.1 (2018-10-26)
-
-
-### Bug Fixes
-
-* package-lock out of sync ([6fe7d36](https://github.com/ike18t/ng-mocks/commit/6fe7d36))
-
-
-
-<a name="7.0.0"></a>
-# 7.0.0 (2018-10-26)
-
-
-
-<a name="6.3.0"></a>
-# 6.3.0 (2018-10-17)
-
-
-### Features
-
-* **MockDirective:** added the ability to use ViewChild/ViewChildren etc with MockDirective ([8853e87](https://github.com/ike18t/ng-mocks/commit/8853e87))
-
-
-
-<a name="6.2.3"></a>
-## 6.2.3 (2018-10-02)
-
-
-### Bug Fixes
-
-* **MockPlural:** removing generic type from MockComponents, Directives, and Pipes ([919a06c](https://github.com/ike18t/ng-mocks/commit/919a06c))
-
-
-
-<a name="6.2.2"></a>
-## 6.2.2 (2018-10-02)
-
-
-### Bug Fixes
-
-* **MockModule:** Never mock CommonModule ([119dd80](https://github.com/ike18t/ng-mocks/commit/119dd80))
-
-
-
-<a name="6.2.1"></a>
-## 6.2.1 (2018-08-28)
-
-
-
-<a name="6.2.0"></a>
-# 6.2.0 (2018-08-28)
-
-
-### Features
-
-* add a MockedComponent type ([fe547af](https://github.com/ike18t/ng-mocks/commit/fe547af))
-
-
-
-<a name="6.1.0"></a>
-# 6.1.0 (2018-06-04)
-
-
-### Features
-
-* support structural directives ([050e70c](https://github.com/ike18t/ng-mocks/commit/050e70c))
-
-
-
-<a name="6.0.1"></a>
-## 6.0.1 (2018-05-15)
-
-
-### Bug Fixes
-
-* package json peer dep version range ([8ad3834](https://github.com/ike18t/ng-mocks/commit/8ad3834))
-
-
-
-<a name="6.0.0"></a>
-# 6.0.0 (2018-05-14)
-
-
-### Features
-
-* support angular 6 and test 5 & 6 in travis ([5bc9331](https://github.com/ike18t/ng-mocks/commit/5bc9331))
-
-
-
-<a name="5.3.0"></a>
-# 5.3.0 (2018-04-05)
-
-
-### Features
-
-* MockOf - Include mocked class names in mock class names ([8b149f5](https://github.com/ike18t/ng-mocks/commit/8b149f5))
-
-
-
-<a name="5.2.0"></a>
-# 5.2.0 (2018-03-30)
-
-
-### Features
-
-* Use Angular annotation resolvers ([4050d10](https://github.com/ike18t/ng-mocks/commit/4050d10))
-
-
-
-<a name="5.1.0"></a>
-# 5.1.0 (2018-03-25)
-
-
-### Bug Fixes
-
-* Add a null check for decorator args ([1058044](https://github.com/ike18t/ng-mocks/commit/1058044))
-
-
-### Features
-
-* Support Angular propDecorators inputs and outputs ([add374d](https://github.com/ike18t/ng-mocks/commit/add374d))
-
-
-
-<a name="5.0.0"></a>
-# 5.0.0 (2018-03-25)
-
-
-### Bug Fixes
-
-* Fix bad return value from mock-directive ([4659a32](https://github.com/ike18t/ng-mocks/commit/4659a32))
-* multiple decorators on an input ([13874b9](https://github.com/ike18t/ng-mocks/commit/13874b9))
-* Outdated package-lock ([7623e98](https://github.com/ike18t/ng-mocks/commit/7623e98))
-
-
-### Features
-
-* add functions to mass mock ([fee5a03](https://github.com/ike18t/ng-mocks/commit/fee5a03))
-* Cleanup exports and export MockDeclaration from MockModule ([9fe2bb1](https://github.com/ike18t/ng-mocks/commit/9fe2bb1))
-* mock directives now have event emitter bound outputs ([bac1ca5](https://github.com/ike18t/ng-mocks/commit/bac1ca5))
-
-
-
-<a name="5.0.0-rc5"></a>
-# 5.0.0-rc5 (2018-03-07)
-
-
-### Bug Fixes
-
-* package json typings location ([5f6fde0](https://github.com/ike18t/ng-mocks/commit/5f6fde0))
-
-
-
-<a name="5.0.0-rc4"></a>
-# 5.0.0-rc4 (2018-03-07)
-
-
-
-<a name="5.0.0-rc3"></a>
-# 5.0.0-rc3 (2018-03-07)
-
-
-### Bug Fixes
-
-* integrate mock-pipe ([d747517](https://github.com/ike18t/ng-mocks/commit/d747517))
-* mock_direcive integration ([7f02f7b](https://github.com/ike18t/ng-mocks/commit/7f02f7b))
-
-
-### Features
-
-* merge in mock-module ([05eaebe](https://github.com/ike18t/ng-mocks/commit/05eaebe))
-* support inputs and outputs from extended components ([fc46838](https://github.com/ike18t/ng-mocks/commit/fc46838))
-
-
-
-<a name="5.0.0-rc1"></a>
-# 5.0.0-rc1 (2018-02-10)
-
-
-### Bug Fixes
-
-* add reflect-metadata back to devDeps ([385c9c4](https://github.com/ike18t/ng-mocks/commit/385c9c4))
-* Add support for directives with a different kind of meta ([0bd38cc](https://github.com/ike18t/ng-mocks/commit/0bd38cc))
-* add testbed test that exposed now fixed issue ([610cbdc](https://github.com/ike18t/ng-mocks/commit/610cbdc))
-* forgot how to use js reduce ([de518d4](https://github.com/ike18t/ng-mocks/commit/de518d4))
-* instantiate event emitters in component constructor ([fb4b97d](https://github.com/ike18t/ng-mocks/commit/fb4b97d))
-* module exports is now all declarations ([fbb0e73](https://github.com/ike18t/ng-mocks/commit/fbb0e73))
-* output binding ([59f476d](https://github.com/ike18t/ng-mocks/commit/59f476d))
-* works with component w/o inputs or outputs ([b3d38e7](https://github.com/ike18t/ng-mocks/commit/b3d38e7))
-
-
-### Features
-
-* add exportAs and alias support ([14a1474](https://github.com/ike18t/ng-mocks/commit/14a1474))
-* add support for exportAs and input aliases ([9b42a21](https://github.com/ike18t/ng-mocks/commit/9b42a21))
-* Adding angular 2 compatibility and moving to peerDependency ([#3](https://github.com/ike18t/ng-mocks/issues/3)) ([4bd93db](https://github.com/ike18t/ng-mocks/commit/4bd93db))
-* component mock implements control value accessor to support ngModel binding ([67ea7c4](https://github.com/ike18t/ng-mocks/commit/67ea7c4))
-* initial implementation ([893f83b](https://github.com/ike18t/ng-mocks/commit/893f83b))
-* memoize function by arg ([031e3a6](https://github.com/ike18t/ng-mocks/commit/031e3a6))
-* memoize function by arg ([cac00b3](https://github.com/ike18t/ng-mocks/commit/cac00b3))
-* mock module providers ([49b2272](https://github.com/ike18t/ng-mocks/commit/49b2272))
-* Upgrade to angular 5 and pull in testbed for tests ([7df64a8](https://github.com/ike18t/ng-mocks/commit/7df64a8))
-
-
-
-<a name="7.4.0"></a>
-# 7.4.0 (2018-12-22)
-
-
-
-<a name="7.3.0"></a>
-# 7.3.0 (2018-12-18)
-
-
-
-<a name="7.2.0"></a>
-# 7.2.0 (2018-12-07)
-
-
-
-<a name="7.1.3"></a>
-## 7.1.3 (2018-12-02)
-
-
-
-<a name="7.1.2"></a>
-## 7.1.2 (2018-11-26)
-
-
-
-<a name="7.1.1"></a>
-## 7.1.1 (2018-11-06)
-
-
-
-<a name="7.1.0"></a>
-# 7.1.0 (2018-11-01)
-
-
-### Bug Fixes
-
-* trim innerText that was getting a new line from a div ([f883ad0](https://github.com/ike18t/ng-mocks/commit/f883ad0))
-
-
-
-<a name="7.0.1"></a>
-## 7.0.1 (2018-10-26)
-
-
-### Bug Fixes
-
-* package-lock out of sync ([6fe7d36](https://github.com/ike18t/ng-mocks/commit/6fe7d36))
-
-
-
-<a name="7.0.0"></a>
-# 7.0.0 (2018-10-26)
-
-
-
-<a name="6.3.0"></a>
-# 6.3.0 (2018-10-17)
-
-
-### Features
-
-* **MockDirective:** added the ability to use ViewChild/ViewChildren etc with MockDirective ([8853e87](https://github.com/ike18t/ng-mocks/commit/8853e87))
-
-
-
-<a name="6.2.3"></a>
-## 6.2.3 (2018-10-02)
-
-
-### Bug Fixes
-
-* **MockPlural:** removing generic type from MockComponents, Directives, and Pipes ([919a06c](https://github.com/ike18t/ng-mocks/commit/919a06c))
-
-
-
-<a name="6.2.2"></a>
-## 6.2.2 (2018-10-02)
-
-
-### Bug Fixes
-
-* **MockModule:** Never mock CommonModule ([119dd80](https://github.com/ike18t/ng-mocks/commit/119dd80))
-
-
-
-<a name="6.2.1"></a>
-## 6.2.1 (2018-08-28)
-
-
-
-<a name="6.2.0"></a>
-# 6.2.0 (2018-08-28)
-
-
-### Features
-
-* add a MockedComponent type ([fe547af](https://github.com/ike18t/ng-mocks/commit/fe547af))
-
-
-
-<a name="6.1.0"></a>
-# 6.1.0 (2018-06-04)
-
-
-### Features
-
-* support structural directives ([050e70c](https://github.com/ike18t/ng-mocks/commit/050e70c))
-
-
-
-<a name="6.0.1"></a>
-## 6.0.1 (2018-05-15)
-
-
-### Bug Fixes
-
-* package json peer dep version range ([8ad3834](https://github.com/ike18t/ng-mocks/commit/8ad3834))
-
-
-
-<a name="6.0.0"></a>
-# 6.0.0 (2018-05-14)
-
-
-### Features
-
-* support angular 6 and test 5 & 6 in travis ([5bc9331](https://github.com/ike18t/ng-mocks/commit/5bc9331))
-
-
-
-<a name="5.3.0"></a>
-# 5.3.0 (2018-04-05)
-
-
-### Features
-
-* MockOf - Include mocked class names in mock class names ([8b149f5](https://github.com/ike18t/ng-mocks/commit/8b149f5))
-
-
-
-<a name="5.2.0"></a>
-# 5.2.0 (2018-03-30)
-
-
-### Features
-
-* Use Angular annotation resolvers ([4050d10](https://github.com/ike18t/ng-mocks/commit/4050d10))
-
-
-
-<a name="5.1.0"></a>
-# 5.1.0 (2018-03-25)
-
-
-### Bug Fixes
-
-* Add a null check for decorator args ([1058044](https://github.com/ike18t/ng-mocks/commit/1058044))
-
-
-### Features
-
-* Support Angular propDecorators inputs and outputs ([add374d](https://github.com/ike18t/ng-mocks/commit/add374d))
-
-
-
-<a name="5.0.0"></a>
-# 5.0.0 (2018-03-25)
-
-
-### Bug Fixes
-
-* Fix bad return value from mock-directive ([4659a32](https://github.com/ike18t/ng-mocks/commit/4659a32))
-* multiple decorators on an input ([13874b9](https://github.com/ike18t/ng-mocks/commit/13874b9))
-* Outdated package-lock ([7623e98](https://github.com/ike18t/ng-mocks/commit/7623e98))
-
-
-### Features
-
-* add functions to mass mock ([fee5a03](https://github.com/ike18t/ng-mocks/commit/fee5a03))
-* Cleanup exports and export MockDeclaration from MockModule ([9fe2bb1](https://github.com/ike18t/ng-mocks/commit/9fe2bb1))
-* mock directives now have event emitter bound outputs ([bac1ca5](https://github.com/ike18t/ng-mocks/commit/bac1ca5))
-
-
-
-<a name="5.0.0-rc5"></a>
-# 5.0.0-rc5 (2018-03-07)
-
-
-### Bug Fixes
-
-* package json typings location ([5f6fde0](https://github.com/ike18t/ng-mocks/commit/5f6fde0))
-
-
-
-<a name="5.0.0-rc4"></a>
-# 5.0.0-rc4 (2018-03-07)
-
-
-
-<a name="5.0.0-rc3"></a>
-# 5.0.0-rc3 (2018-03-07)
-
-
-### Bug Fixes
-
-* integrate mock-pipe ([d747517](https://github.com/ike18t/ng-mocks/commit/d747517))
-* mock_direcive integration ([7f02f7b](https://github.com/ike18t/ng-mocks/commit/7f02f7b))
-
-
-### Features
-
-* merge in mock-module ([05eaebe](https://github.com/ike18t/ng-mocks/commit/05eaebe))
-* support inputs and outputs from extended components ([fc46838](https://github.com/ike18t/ng-mocks/commit/fc46838))
-
-
-
-<a name="5.0.0-rc1"></a>
-# 5.0.0-rc1 (2018-02-10)
-
-
-### Bug Fixes
-
-* add reflect-metadata back to devDeps ([385c9c4](https://github.com/ike18t/ng-mocks/commit/385c9c4))
-* Add support for directives with a different kind of meta ([0bd38cc](https://github.com/ike18t/ng-mocks/commit/0bd38cc))
-* add testbed test that exposed now fixed issue ([610cbdc](https://github.com/ike18t/ng-mocks/commit/610cbdc))
-* forgot how to use js reduce ([de518d4](https://github.com/ike18t/ng-mocks/commit/de518d4))
-* instantiate event emitters in component constructor ([fb4b97d](https://github.com/ike18t/ng-mocks/commit/fb4b97d))
-* module exports is now all declarations ([fbb0e73](https://github.com/ike18t/ng-mocks/commit/fbb0e73))
-* output binding ([59f476d](https://github.com/ike18t/ng-mocks/commit/59f476d))
-* works with component w/o inputs or outputs ([b3d38e7](https://github.com/ike18t/ng-mocks/commit/b3d38e7))
-
-
-### Features
-
-* add exportAs and alias support ([14a1474](https://github.com/ike18t/ng-mocks/commit/14a1474))
-* add support for exportAs and input aliases ([9b42a21](https://github.com/ike18t/ng-mocks/commit/9b42a21))
-* Adding angular 2 compatibility and moving to peerDependency ([#3](https://github.com/ike18t/ng-mocks/issues/3)) ([4bd93db](https://github.com/ike18t/ng-mocks/commit/4bd93db))
-* component mock implements control value accessor to support ngModel binding ([67ea7c4](https://github.com/ike18t/ng-mocks/commit/67ea7c4))
-* initial implementation ([893f83b](https://github.com/ike18t/ng-mocks/commit/893f83b))
-* memoize function by arg ([031e3a6](https://github.com/ike18t/ng-mocks/commit/031e3a6))
-* memoize function by arg ([cac00b3](https://github.com/ike18t/ng-mocks/commit/cac00b3))
-* mock module providers ([49b2272](https://github.com/ike18t/ng-mocks/commit/49b2272))
-* Upgrade to angular 5 and pull in testbed for tests ([7df64a8](https://github.com/ike18t/ng-mocks/commit/7df64a8))
-
-
-
-<a name="7.3.0"></a>
-# 7.3.0 (2018-12-18)
-
-
-
-<a name="7.2.0"></a>
-# 7.2.0 (2018-12-07)
-
-
-
-<a name="7.1.3"></a>
-## 7.1.3 (2018-12-02)
-
-
-
-<a name="7.1.2"></a>
-## 7.1.2 (2018-11-26)
-
-
-
-<a name="7.1.1"></a>
-## 7.1.1 (2018-11-06)
-
-
-
-<a name="7.1.0"></a>
-# 7.1.0 (2018-11-01)
-
-
-### Bug Fixes
-
-* trim innerText that was getting a new line from a div ([f883ad0](https://github.com/ike18t/ng-mocks/commit/f883ad0))
-
-
-
-<a name="7.0.1"></a>
-## 7.0.1 (2018-10-26)
-
-
-### Bug Fixes
-
-* package-lock out of sync ([6fe7d36](https://github.com/ike18t/ng-mocks/commit/6fe7d36))
-
-
-
-<a name="7.0.0"></a>
-# 7.0.0 (2018-10-26)
-
-
-
-<a name="6.3.0"></a>
-# 6.3.0 (2018-10-17)
-
-
-### Features
-
-* **MockDirective:** added the ability to use ViewChild/ViewChildren etc with MockDirective ([8853e87](https://github.com/ike18t/ng-mocks/commit/8853e87))
-
-
-
-<a name="6.2.3"></a>
-## 6.2.3 (2018-10-02)
-
-
-### Bug Fixes
-
-* **MockPlural:** removing generic type from MockComponents, Directives, and Pipes ([919a06c](https://github.com/ike18t/ng-mocks/commit/919a06c))
-
-
-
-<a name="6.2.2"></a>
-## 6.2.2 (2018-10-02)
-
-
-### Bug Fixes
-
-* **MockModule:** Never mock CommonModule ([119dd80](https://github.com/ike18t/ng-mocks/commit/119dd80))
-
-
-
-<a name="6.2.1"></a>
-## 6.2.1 (2018-08-28)
-
-
-
-<a name="6.2.0"></a>
-# 6.2.0 (2018-08-28)
-
-
-### Features
-
-* add a MockedComponent type ([fe547af](https://github.com/ike18t/ng-mocks/commit/fe547af))
-
-
-
-<a name="6.1.0"></a>
-# 6.1.0 (2018-06-04)
-
-
-### Features
-
-* support structural directives ([050e70c](https://github.com/ike18t/ng-mocks/commit/050e70c))
-
-
-
-<a name="6.0.1"></a>
-## 6.0.1 (2018-05-15)
-
-
-### Bug Fixes
-
-* package json peer dep version range ([8ad3834](https://github.com/ike18t/ng-mocks/commit/8ad3834))
-
-
-
-<a name="6.0.0"></a>
-# 6.0.0 (2018-05-14)
-
-
-### Features
-
-* support angular 6 and test 5 & 6 in travis ([5bc9331](https://github.com/ike18t/ng-mocks/commit/5bc9331))
-
-
-
-<a name="5.3.0"></a>
-# 5.3.0 (2018-04-05)
-
-
-### Features
-
-* MockOf - Include mocked class names in mock class names ([8b149f5](https://github.com/ike18t/ng-mocks/commit/8b149f5))
-
-
-
-<a name="5.2.0"></a>
-# 5.2.0 (2018-03-30)
-
-
-### Features
-
-* Use Angular annotation resolvers ([4050d10](https://github.com/ike18t/ng-mocks/commit/4050d10))
-
-
-
-<a name="5.1.0"></a>
-# 5.1.0 (2018-03-25)
-
-
-### Bug Fixes
-
-* Add a null check for decorator args ([1058044](https://github.com/ike18t/ng-mocks/commit/1058044))
-
-
-### Features
-
-* Support Angular propDecorators inputs and outputs ([add374d](https://github.com/ike18t/ng-mocks/commit/add374d))
-
-
-
-<a name="5.0.0"></a>
-# 5.0.0 (2018-03-25)
-
-
-### Bug Fixes
-
-* Fix bad return value from mock-directive ([4659a32](https://github.com/ike18t/ng-mocks/commit/4659a32))
-* multiple decorators on an input ([13874b9](https://github.com/ike18t/ng-mocks/commit/13874b9))
-* Outdated package-lock ([7623e98](https://github.com/ike18t/ng-mocks/commit/7623e98))
-
-
-### Features
-
-* add functions to mass mock ([fee5a03](https://github.com/ike18t/ng-mocks/commit/fee5a03))
-* Cleanup exports and export MockDeclaration from MockModule ([9fe2bb1](https://github.com/ike18t/ng-mocks/commit/9fe2bb1))
-* mock directives now have event emitter bound outputs ([bac1ca5](https://github.com/ike18t/ng-mocks/commit/bac1ca5))
-
-
-
-<a name="5.0.0-rc5"></a>
-# 5.0.0-rc5 (2018-03-07)
-
-
-### Bug Fixes
-
-* package json typings location ([5f6fde0](https://github.com/ike18t/ng-mocks/commit/5f6fde0))
-
-
-
-<a name="5.0.0-rc4"></a>
-# 5.0.0-rc4 (2018-03-07)
-
-
-
-<a name="5.0.0-rc3"></a>
-# 5.0.0-rc3 (2018-03-07)
-
-
-### Bug Fixes
-
-* integrate mock-pipe ([d747517](https://github.com/ike18t/ng-mocks/commit/d747517))
-* mock_direcive integration ([7f02f7b](https://github.com/ike18t/ng-mocks/commit/7f02f7b))
-
-
-### Features
-
-* merge in mock-module ([05eaebe](https://github.com/ike18t/ng-mocks/commit/05eaebe))
-* support inputs and outputs from extended components ([fc46838](https://github.com/ike18t/ng-mocks/commit/fc46838))
-
-
-
-<a name="5.0.0-rc1"></a>
-# 5.0.0-rc1 (2018-02-10)
-
-
-### Bug Fixes
-
-* add reflect-metadata back to devDeps ([385c9c4](https://github.com/ike18t/ng-mocks/commit/385c9c4))
-* Add support for directives with a different kind of meta ([0bd38cc](https://github.com/ike18t/ng-mocks/commit/0bd38cc))
-* add testbed test that exposed now fixed issue ([610cbdc](https://github.com/ike18t/ng-mocks/commit/610cbdc))
-* forgot how to use js reduce ([de518d4](https://github.com/ike18t/ng-mocks/commit/de518d4))
-* instantiate event emitters in component constructor ([fb4b97d](https://github.com/ike18t/ng-mocks/commit/fb4b97d))
-* module exports is now all declarations ([fbb0e73](https://github.com/ike18t/ng-mocks/commit/fbb0e73))
-* output binding ([59f476d](https://github.com/ike18t/ng-mocks/commit/59f476d))
-* works with component w/o inputs or outputs ([b3d38e7](https://github.com/ike18t/ng-mocks/commit/b3d38e7))
-
-
-### Features
-
-* add exportAs and alias support ([14a1474](https://github.com/ike18t/ng-mocks/commit/14a1474))
-* add support for exportAs and input aliases ([9b42a21](https://github.com/ike18t/ng-mocks/commit/9b42a21))
-* Adding angular 2 compatibility and moving to peerDependency ([#3](https://github.com/ike18t/ng-mocks/issues/3)) ([4bd93db](https://github.com/ike18t/ng-mocks/commit/4bd93db))
-* component mock implements control value accessor to support ngModel binding ([67ea7c4](https://github.com/ike18t/ng-mocks/commit/67ea7c4))
-* initial implementation ([893f83b](https://github.com/ike18t/ng-mocks/commit/893f83b))
-* memoize function by arg ([031e3a6](https://github.com/ike18t/ng-mocks/commit/031e3a6))
-* memoize function by arg ([cac00b3](https://github.com/ike18t/ng-mocks/commit/cac00b3))
-* mock module providers ([49b2272](https://github.com/ike18t/ng-mocks/commit/49b2272))
-* Upgrade to angular 5 and pull in testbed for tests ([7df64a8](https://github.com/ike18t/ng-mocks/commit/7df64a8))
-
-
-
-<a name="7.2.0"></a>
-# 7.2.0 (2018-12-07)
-
-
-
-<a name="7.1.3"></a>
-## 7.1.3 (2018-12-02)
-
-
-
-<a name="7.1.2"></a>
-## 7.1.2 (2018-11-26)
-
-
-
-<a name="7.1.1"></a>
-## 7.1.1 (2018-11-06)
-
-
-
-<a name="7.1.0"></a>
-# 7.1.0 (2018-11-01)
-
-
-### Bug Fixes
-
-* trim innerText that was getting a new line from a div ([f883ad0](https://github.com/ike18t/ng-mocks/commit/f883ad0))
-
-
-
-<a name="7.0.1"></a>
-## 7.0.1 (2018-10-26)
-
-
-### Bug Fixes
-
-* package-lock out of sync ([6fe7d36](https://github.com/ike18t/ng-mocks/commit/6fe7d36))
-
-
-
-<a name="7.0.0"></a>
-# 7.0.0 (2018-10-26)
-
-
-
-<a name="6.3.0"></a>
-# 6.3.0 (2018-10-17)
-
-
-### Features
-
-* **MockDirective:** added the ability to use ViewChild/ViewChildren etc with MockDirective ([8853e87](https://github.com/ike18t/ng-mocks/commit/8853e87))
-
-
-
-<a name="6.2.3"></a>
-## 6.2.3 (2018-10-02)
-
-
-### Bug Fixes
-
-* **MockPlural:** removing generic type from MockComponents, Directives, and Pipes ([919a06c](https://github.com/ike18t/ng-mocks/commit/919a06c))
-
-
-
-<a name="6.2.2"></a>
-## 6.2.2 (2018-10-02)
-
-
-### Bug Fixes
-
-* **MockModule:** Never mock CommonModule ([119dd80](https://github.com/ike18t/ng-mocks/commit/119dd80))
-
-
-
-<a name="6.2.1"></a>
-## 6.2.1 (2018-08-28)
-
-
-
-<a name="6.2.0"></a>
-# 6.2.0 (2018-08-28)
-
-
-### Features
-
-* add a MockedComponent type ([fe547af](https://github.com/ike18t/ng-mocks/commit/fe547af))
-
-
-
-<a name="6.1.0"></a>
-# 6.1.0 (2018-06-04)
-
-
-### Features
-
-* support structural directives ([050e70c](https://github.com/ike18t/ng-mocks/commit/050e70c))
-
-
-
-<a name="6.0.1"></a>
-## 6.0.1 (2018-05-15)
-
-
-### Bug Fixes
-
-* package json peer dep version range ([8ad3834](https://github.com/ike18t/ng-mocks/commit/8ad3834))
-
-
-
-<a name="6.0.0"></a>
-# 6.0.0 (2018-05-14)
-
-
-### Features
-
-* support angular 6 and test 5 & 6 in travis ([5bc9331](https://github.com/ike18t/ng-mocks/commit/5bc9331))
-
-
-
-<a name="5.3.0"></a>
-# 5.3.0 (2018-04-05)
-
-
-### Features
-
-* MockOf - Include mocked class names in mock class names ([8b149f5](https://github.com/ike18t/ng-mocks/commit/8b149f5))
-
-
-
-<a name="5.2.0"></a>
-# 5.2.0 (2018-03-30)
-
-
-### Features
-
-* Use Angular annotation resolvers ([4050d10](https://github.com/ike18t/ng-mocks/commit/4050d10))
-
-
-
-<a name="5.1.0"></a>
-# 5.1.0 (2018-03-25)
-
-
-### Bug Fixes
-
-* Add a null check for decorator args ([1058044](https://github.com/ike18t/ng-mocks/commit/1058044))
-
-
-### Features
-
-* Support Angular propDecorators inputs and outputs ([add374d](https://github.com/ike18t/ng-mocks/commit/add374d))
-
-
-
-<a name="5.0.0"></a>
-# 5.0.0 (2018-03-25)
-
-
-### Bug Fixes
-
-* Fix bad return value from mock-directive ([4659a32](https://github.com/ike18t/ng-mocks/commit/4659a32))
-* multiple decorators on an input ([13874b9](https://github.com/ike18t/ng-mocks/commit/13874b9))
-* Outdated package-lock ([7623e98](https://github.com/ike18t/ng-mocks/commit/7623e98))
-
-
-### Features
-
-* add functions to mass mock ([fee5a03](https://github.com/ike18t/ng-mocks/commit/fee5a03))
-* Cleanup exports and export MockDeclaration from MockModule ([9fe2bb1](https://github.com/ike18t/ng-mocks/commit/9fe2bb1))
-* mock directives now have event emitter bound outputs ([bac1ca5](https://github.com/ike18t/ng-mocks/commit/bac1ca5))
-
-
-
-<a name="5.0.0-rc5"></a>
-# 5.0.0-rc5 (2018-03-07)
-
-
-### Bug Fixes
-
-* package json typings location ([5f6fde0](https://github.com/ike18t/ng-mocks/commit/5f6fde0))
-
-
-
-<a name="5.0.0-rc4"></a>
-# 5.0.0-rc4 (2018-03-07)
-
-
-
-<a name="5.0.0-rc3"></a>
-# 5.0.0-rc3 (2018-03-07)
-
-
-### Bug Fixes
-
-* integrate mock-pipe ([d747517](https://github.com/ike18t/ng-mocks/commit/d747517))
-* mock_direcive integration ([7f02f7b](https://github.com/ike18t/ng-mocks/commit/7f02f7b))
-
-
-### Features
-
-* merge in mock-module ([05eaebe](https://github.com/ike18t/ng-mocks/commit/05eaebe))
-* support inputs and outputs from extended components ([fc46838](https://github.com/ike18t/ng-mocks/commit/fc46838))
-
-
-
-<a name="5.0.0-rc1"></a>
-# 5.0.0-rc1 (2018-02-10)
-
-
-### Bug Fixes
-
-* add reflect-metadata back to devDeps ([385c9c4](https://github.com/ike18t/ng-mocks/commit/385c9c4))
-* Add support for directives with a different kind of meta ([0bd38cc](https://github.com/ike18t/ng-mocks/commit/0bd38cc))
-* add testbed test that exposed now fixed issue ([610cbdc](https://github.com/ike18t/ng-mocks/commit/610cbdc))
-* forgot how to use js reduce ([de518d4](https://github.com/ike18t/ng-mocks/commit/de518d4))
-* instantiate event emitters in component constructor ([fb4b97d](https://github.com/ike18t/ng-mocks/commit/fb4b97d))
-* module exports is now all declarations ([fbb0e73](https://github.com/ike18t/ng-mocks/commit/fbb0e73))
-* output binding ([59f476d](https://github.com/ike18t/ng-mocks/commit/59f476d))
-* works with component w/o inputs or outputs ([b3d38e7](https://github.com/ike18t/ng-mocks/commit/b3d38e7))
-
-
-### Features
-
-* add exportAs and alias support ([14a1474](https://github.com/ike18t/ng-mocks/commit/14a1474))
-* add support for exportAs and input aliases ([9b42a21](https://github.com/ike18t/ng-mocks/commit/9b42a21))
-* Adding angular 2 compatibility and moving to peerDependency ([#3](https://github.com/ike18t/ng-mocks/issues/3)) ([4bd93db](https://github.com/ike18t/ng-mocks/commit/4bd93db))
-* component mock implements control value accessor to support ngModel binding ([67ea7c4](https://github.com/ike18t/ng-mocks/commit/67ea7c4))
-* initial implementation ([893f83b](https://github.com/ike18t/ng-mocks/commit/893f83b))
-* memoize function by arg ([031e3a6](https://github.com/ike18t/ng-mocks/commit/031e3a6))
-* memoize function by arg ([cac00b3](https://github.com/ike18t/ng-mocks/commit/cac00b3))
-* mock module providers ([49b2272](https://github.com/ike18t/ng-mocks/commit/49b2272))
-* Upgrade to angular 5 and pull in testbed for tests ([7df64a8](https://github.com/ike18t/ng-mocks/commit/7df64a8))
-
-
-
-<a name="7.1.3"></a>
-## 7.1.3 (2018-12-02)
-
-
-
-<a name="7.1.2"></a>
-## 7.1.2 (2018-11-26)
-
-
-
-<a name="7.1.1"></a>
-## 7.1.1 (2018-11-06)
-
-
-
-<a name="7.1.0"></a>
-# 7.1.0 (2018-11-01)
-
-
-### Bug Fixes
-
-* trim innerText that was getting a new line from a div ([f883ad0](https://github.com/ike18t/ng-mocks/commit/f883ad0))
-
-
-
-<a name="7.0.1"></a>
-## 7.0.1 (2018-10-26)
-
-
-### Bug Fixes
-
-* package-lock out of sync ([6fe7d36](https://github.com/ike18t/ng-mocks/commit/6fe7d36))
-
-
-
-<a name="7.0.0"></a>
-# 7.0.0 (2018-10-26)
-
-
-
-<a name="6.3.0"></a>
-# 6.3.0 (2018-10-17)
-
-
-### Features
-
-* **MockDirective:** added the ability to use ViewChild/ViewChildren etc with MockDirective ([8853e87](https://github.com/ike18t/ng-mocks/commit/8853e87))
-
-
-
-<a name="6.2.3"></a>
-## 6.2.3 (2018-10-02)
-
-
-### Bug Fixes
-
-* **MockPlural:** removing generic type from MockComponents, Directives, and Pipes ([919a06c](https://github.com/ike18t/ng-mocks/commit/919a06c))
-
-
-
-<a name="6.2.2"></a>
-## 6.2.2 (2018-10-02)
-
-
-### Bug Fixes
-
-* **MockModule:** Never mock CommonModule ([119dd80](https://github.com/ike18t/ng-mocks/commit/119dd80))
-
-
-
-<a name="6.2.1"></a>
-## 6.2.1 (2018-08-28)
-
-
-
-<a name="6.2.0"></a>
-# 6.2.0 (2018-08-28)
-
-
-### Features
-
-* add a MockedComponent type ([fe547af](https://github.com/ike18t/ng-mocks/commit/fe547af))
-
-
-
-<a name="6.1.0"></a>
-# 6.1.0 (2018-06-04)
-
-
-### Features
-
-* support structural directives ([050e70c](https://github.com/ike18t/ng-mocks/commit/050e70c))
-
-
-
-<a name="6.0.1"></a>
-## 6.0.1 (2018-05-15)
-
-
-### Bug Fixes
-
-* package json peer dep version range ([8ad3834](https://github.com/ike18t/ng-mocks/commit/8ad3834))
-
-
-
-<a name="6.0.0"></a>
-# 6.0.0 (2018-05-14)
-
-
-### Features
-
-* support angular 6 and test 5 & 6 in travis ([5bc9331](https://github.com/ike18t/ng-mocks/commit/5bc9331))
-
-
-
-<a name="5.3.0"></a>
-# 5.3.0 (2018-04-05)
-
-
-### Features
-
-* MockOf - Include mocked class names in mock class names ([8b149f5](https://github.com/ike18t/ng-mocks/commit/8b149f5))
-
-
-
-<a name="5.2.0"></a>
-# 5.2.0 (2018-03-30)
-
-
-### Features
-
-* Use Angular annotation resolvers ([4050d10](https://github.com/ike18t/ng-mocks/commit/4050d10))
-
-
-
-<a name="5.1.0"></a>
-# 5.1.0 (2018-03-25)
-
-
-### Bug Fixes
-
-* Add a null check for decorator args ([1058044](https://github.com/ike18t/ng-mocks/commit/1058044))
-
-
-### Features
-
-* Support Angular propDecorators inputs and outputs ([add374d](https://github.com/ike18t/ng-mocks/commit/add374d))
-
-
-
-<a name="5.0.0"></a>
-# 5.0.0 (2018-03-25)
-
-
-### Bug Fixes
-
-* Fix bad return value from mock-directive ([4659a32](https://github.com/ike18t/ng-mocks/commit/4659a32))
-* multiple decorators on an input ([13874b9](https://github.com/ike18t/ng-mocks/commit/13874b9))
-* Outdated package-lock ([7623e98](https://github.com/ike18t/ng-mocks/commit/7623e98))
-
-
-### Features
-
-* add functions to mass mock ([fee5a03](https://github.com/ike18t/ng-mocks/commit/fee5a03))
-* Cleanup exports and export MockDeclaration from MockModule ([9fe2bb1](https://github.com/ike18t/ng-mocks/commit/9fe2bb1))
-* mock directives now have event emitter bound outputs ([bac1ca5](https://github.com/ike18t/ng-mocks/commit/bac1ca5))
-
-
-
-<a name="5.0.0-rc5"></a>
-# 5.0.0-rc5 (2018-03-07)
-
-
-### Bug Fixes
-
-* package json typings location ([5f6fde0](https://github.com/ike18t/ng-mocks/commit/5f6fde0))
-
-
-
-<a name="5.0.0-rc4"></a>
-# 5.0.0-rc4 (2018-03-07)
-
-
-
-<a name="5.0.0-rc3"></a>
-# 5.0.0-rc3 (2018-03-07)
-
-
-### Bug Fixes
-
-* integrate mock-pipe ([d747517](https://github.com/ike18t/ng-mocks/commit/d747517))
-* mock_direcive integration ([7f02f7b](https://github.com/ike18t/ng-mocks/commit/7f02f7b))
-
-
-### Features
-
-* merge in mock-module ([05eaebe](https://github.com/ike18t/ng-mocks/commit/05eaebe))
-* support inputs and outputs from extended components ([fc46838](https://github.com/ike18t/ng-mocks/commit/fc46838))
-
-
-
-<a name="5.0.0-rc1"></a>
-# 5.0.0-rc1 (2018-02-10)
-
-
-### Bug Fixes
-
-* add reflect-metadata back to devDeps ([385c9c4](https://github.com/ike18t/ng-mocks/commit/385c9c4))
-* Add support for directives with a different kind of meta ([0bd38cc](https://github.com/ike18t/ng-mocks/commit/0bd38cc))
-* add testbed test that exposed now fixed issue ([610cbdc](https://github.com/ike18t/ng-mocks/commit/610cbdc))
-* forgot how to use js reduce ([de518d4](https://github.com/ike18t/ng-mocks/commit/de518d4))
-* instantiate event emitters in component constructor ([fb4b97d](https://github.com/ike18t/ng-mocks/commit/fb4b97d))
-* module exports is now all declarations ([fbb0e73](https://github.com/ike18t/ng-mocks/commit/fbb0e73))
-* output binding ([59f476d](https://github.com/ike18t/ng-mocks/commit/59f476d))
-* works with component w/o inputs or outputs ([b3d38e7](https://github.com/ike18t/ng-mocks/commit/b3d38e7))
-
-
-### Features
-
-* add exportAs and alias support ([14a1474](https://github.com/ike18t/ng-mocks/commit/14a1474))
-* add support for exportAs and input aliases ([9b42a21](https://github.com/ike18t/ng-mocks/commit/9b42a21))
-* Adding angular 2 compatibility and moving to peerDependency ([#3](https://github.com/ike18t/ng-mocks/issues/3)) ([4bd93db](https://github.com/ike18t/ng-mocks/commit/4bd93db))
-* component mock implements control value accessor to support ngModel binding ([67ea7c4](https://github.com/ike18t/ng-mocks/commit/67ea7c4))
-* initial implementation ([893f83b](https://github.com/ike18t/ng-mocks/commit/893f83b))
-* memoize function by arg ([031e3a6](https://github.com/ike18t/ng-mocks/commit/031e3a6))
-* memoize function by arg ([cac00b3](https://github.com/ike18t/ng-mocks/commit/cac00b3))
-* mock module providers ([49b2272](https://github.com/ike18t/ng-mocks/commit/49b2272))
-* Upgrade to angular 5 and pull in testbed for tests ([7df64a8](https://github.com/ike18t/ng-mocks/commit/7df64a8))
-
-
-
-<a name="7.1.2"></a>
-## 7.1.2 (2018-11-26)
-
-
-
-<a name="7.1.1"></a>
-## 7.1.1 (2018-11-06)
-
-
-
-<a name="7.1.0"></a>
-# 7.1.0 (2018-11-01)
-
-
-### Bug Fixes
-
-* trim innerText that was getting a new line from a div ([f883ad0](https://github.com/ike18t/ng-mocks/commit/f883ad0))
-
-
-
-<a name="7.0.1"></a>
-## 7.0.1 (2018-10-26)
-
-
-### Bug Fixes
-
-* package-lock out of sync ([6fe7d36](https://github.com/ike18t/ng-mocks/commit/6fe7d36))
-
-
-
-<a name="7.0.0"></a>
-# 7.0.0 (2018-10-26)
-
-
-
-<a name="6.3.0"></a>
-# 6.3.0 (2018-10-17)
-
-
-### Features
-
-* **MockDirective:** added the ability to use ViewChild/ViewChildren etc with MockDirective ([8853e87](https://github.com/ike18t/ng-mocks/commit/8853e87))
-
-
-
-<a name="6.2.3"></a>
-## 6.2.3 (2018-10-02)
-
-
-### Bug Fixes
-
-* **MockPlural:** removing generic type from MockComponents, Directives, and Pipes ([919a06c](https://github.com/ike18t/ng-mocks/commit/919a06c))
-
-
-
-<a name="6.2.2"></a>
-## 6.2.2 (2018-10-02)
-
-
-### Bug Fixes
-
-* **MockModule:** Never mock CommonModule ([119dd80](https://github.com/ike18t/ng-mocks/commit/119dd80))
-
-
-
-<a name="6.2.1"></a>
-## 6.2.1 (2018-08-28)
-
-
-
-<a name="6.2.0"></a>
-# 6.2.0 (2018-08-28)
-
-
-### Features
-
-* add a MockedComponent type ([fe547af](https://github.com/ike18t/ng-mocks/commit/fe547af))
-
-
-
-<a name="6.1.0"></a>
-# 6.1.0 (2018-06-04)
-
-
-### Features
-
-* support structural directives ([050e70c](https://github.com/ike18t/ng-mocks/commit/050e70c))
-
-
-
-<a name="6.0.1"></a>
-## 6.0.1 (2018-05-15)
-
-
-### Bug Fixes
-
-* package json peer dep version range ([8ad3834](https://github.com/ike18t/ng-mocks/commit/8ad3834))
-
-
-
-<a name="6.0.0"></a>
-# 6.0.0 (2018-05-14)
-
-
-### Features
-
-* support angular 6 and test 5 & 6 in travis ([5bc9331](https://github.com/ike18t/ng-mocks/commit/5bc9331))
-
-
-
-<a name="5.3.0"></a>
-# 5.3.0 (2018-04-05)
-
-
-### Features
-
-* MockOf - Include mocked class names in mock class names ([8b149f5](https://github.com/ike18t/ng-mocks/commit/8b149f5))
-
-
-
-<a name="5.2.0"></a>
-# 5.2.0 (2018-03-30)
-
-
-### Features
-
-* Use Angular annotation resolvers ([4050d10](https://github.com/ike18t/ng-mocks/commit/4050d10))
-
-
-
-<a name="5.1.0"></a>
-# 5.1.0 (2018-03-25)
-
-
-### Bug Fixes
-
-* Add a null check for decorator args ([1058044](https://github.com/ike18t/ng-mocks/commit/1058044))
-
-
-### Features
-
-* Support Angular propDecorators inputs and outputs ([add374d](https://github.com/ike18t/ng-mocks/commit/add374d))
-
-
-
-<a name="5.0.0"></a>
-# 5.0.0 (2018-03-25)
-
-
-### Bug Fixes
-
-* Fix bad return value from mock-directive ([4659a32](https://github.com/ike18t/ng-mocks/commit/4659a32))
-* multiple decorators on an input ([13874b9](https://github.com/ike18t/ng-mocks/commit/13874b9))
-* Outdated package-lock ([7623e98](https://github.com/ike18t/ng-mocks/commit/7623e98))
-
-
-### Features
-
-* add functions to mass mock ([fee5a03](https://github.com/ike18t/ng-mocks/commit/fee5a03))
-* Cleanup exports and export MockDeclaration from MockModule ([9fe2bb1](https://github.com/ike18t/ng-mocks/commit/9fe2bb1))
-* mock directives now have event emitter bound outputs ([bac1ca5](https://github.com/ike18t/ng-mocks/commit/bac1ca5))
-
-
-
-<a name="5.0.0-rc5"></a>
-# 5.0.0-rc5 (2018-03-07)
-
-
-### Bug Fixes
-
-* package json typings location ([5f6fde0](https://github.com/ike18t/ng-mocks/commit/5f6fde0))
-
-
-
-<a name="5.0.0-rc4"></a>
-# 5.0.0-rc4 (2018-03-07)
-
-
-
-<a name="5.0.0-rc3"></a>
-# 5.0.0-rc3 (2018-03-07)
-
-
-### Bug Fixes
-
-* integrate mock-pipe ([d747517](https://github.com/ike18t/ng-mocks/commit/d747517))
-* mock_direcive integration ([7f02f7b](https://github.com/ike18t/ng-mocks/commit/7f02f7b))
-
-
-### Features
-
-* merge in mock-module ([05eaebe](https://github.com/ike18t/ng-mocks/commit/05eaebe))
-* support inputs and outputs from extended components ([fc46838](https://github.com/ike18t/ng-mocks/commit/fc46838))
-
-
-
-<a name="5.0.0-rc1"></a>
-# 5.0.0-rc1 (2018-02-10)
-
-
-### Bug Fixes
-
-* add reflect-metadata back to devDeps ([385c9c4](https://github.com/ike18t/ng-mocks/commit/385c9c4))
-* Add support for directives with a different kind of meta ([0bd38cc](https://github.com/ike18t/ng-mocks/commit/0bd38cc))
-* add testbed test that exposed now fixed issue ([610cbdc](https://github.com/ike18t/ng-mocks/commit/610cbdc))
-* forgot how to use js reduce ([de518d4](https://github.com/ike18t/ng-mocks/commit/de518d4))
-* instantiate event emitters in component constructor ([fb4b97d](https://github.com/ike18t/ng-mocks/commit/fb4b97d))
-* module exports is now all declarations ([fbb0e73](https://github.com/ike18t/ng-mocks/commit/fbb0e73))
-* output binding ([59f476d](https://github.com/ike18t/ng-mocks/commit/59f476d))
-* works with component w/o inputs or outputs ([b3d38e7](https://github.com/ike18t/ng-mocks/commit/b3d38e7))
-
-
-### Features
-
-* add exportAs and alias support ([14a1474](https://github.com/ike18t/ng-mocks/commit/14a1474))
-* add support for exportAs and input aliases ([9b42a21](https://github.com/ike18t/ng-mocks/commit/9b42a21))
-* Adding angular 2 compatibility and moving to peerDependency ([#3](https://github.com/ike18t/ng-mocks/issues/3)) ([4bd93db](https://github.com/ike18t/ng-mocks/commit/4bd93db))
-* component mock implements control value accessor to support ngModel binding ([67ea7c4](https://github.com/ike18t/ng-mocks/commit/67ea7c4))
-* initial implementation ([893f83b](https://github.com/ike18t/ng-mocks/commit/893f83b))
-* memoize function by arg ([031e3a6](https://github.com/ike18t/ng-mocks/commit/031e3a6))
-* memoize function by arg ([cac00b3](https://github.com/ike18t/ng-mocks/commit/cac00b3))
-* mock module providers ([49b2272](https://github.com/ike18t/ng-mocks/commit/49b2272))
-* Upgrade to angular 5 and pull in testbed for tests ([7df64a8](https://github.com/ike18t/ng-mocks/commit/7df64a8))
-
-
-
-<a name="7.1.1"></a>
-## 7.1.1 (2018-11-06)
-
-
-
-<a name="7.1.0"></a>
-# 7.1.0 (2018-11-01)
-
-
-### Bug Fixes
-
-* trim innerText that was getting a new line from a div ([f883ad0](https://github.com/ike18t/ng-mocks/commit/f883ad0))
-
-
-
-<a name="7.0.1"></a>
-## 7.0.1 (2018-10-26)
-
-
-### Bug Fixes
-
-* package-lock out of sync ([6fe7d36](https://github.com/ike18t/ng-mocks/commit/6fe7d36))
-
-
-
-<a name="7.0.0"></a>
-# 7.0.0 (2018-10-26)
-
-
-
-<a name="6.3.0"></a>
-# 6.3.0 (2018-10-17)
-
-
-### Features
-
-* **MockDirective:** added the ability to use ViewChild/ViewChildren etc with MockDirective ([8853e87](https://github.com/ike18t/ng-mocks/commit/8853e87))
-
-
-
-<a name="6.2.3"></a>
-## 6.2.3 (2018-10-02)
-
-
-### Bug Fixes
-
-* **MockPlural:** removing generic type from MockComponents, Directives, and Pipes ([919a06c](https://github.com/ike18t/ng-mocks/commit/919a06c))
-
-
-
-<a name="6.2.2"></a>
-## 6.2.2 (2018-10-02)
-
-
-### Bug Fixes
-
-* **MockModule:** Never mock CommonModule ([119dd80](https://github.com/ike18t/ng-mocks/commit/119dd80))
-
-
-
-<a name="6.2.1"></a>
-## 6.2.1 (2018-08-28)
-
-
-
-<a name="6.2.0"></a>
-# 6.2.0 (2018-08-28)
-
-
-### Features
-
-* add a MockedComponent type ([fe547af](https://github.com/ike18t/ng-mocks/commit/fe547af))
-
-
-
-<a name="6.1.0"></a>
-# 6.1.0 (2018-06-04)
-
-
-### Features
-
-* support structural directives ([050e70c](https://github.com/ike18t/ng-mocks/commit/050e70c))
-
-
-
-<a name="6.0.1"></a>
-## 6.0.1 (2018-05-15)
-
-
-### Bug Fixes
-
-* package json peer dep version range ([8ad3834](https://github.com/ike18t/ng-mocks/commit/8ad3834))
-
-
-
-<a name="6.0.0"></a>
-# 6.0.0 (2018-05-14)
-
-
-### Features
-
-* support angular 6 and test 5 & 6 in travis ([5bc9331](https://github.com/ike18t/ng-mocks/commit/5bc9331))
-
-
-
-<a name="5.3.0"></a>
-# 5.3.0 (2018-04-05)
-
-
-### Features
-
-* MockOf - Include mocked class names in mock class names ([8b149f5](https://github.com/ike18t/ng-mocks/commit/8b149f5))
-
-
-
-<a name="5.2.0"></a>
-# 5.2.0 (2018-03-30)
-
-
-### Features
-
-* Use Angular annotation resolvers ([4050d10](https://github.com/ike18t/ng-mocks/commit/4050d10))
-
-
-
-<a name="5.1.0"></a>
-# 5.1.0 (2018-03-25)
-
-
-### Bug Fixes
-
-* Add a null check for decorator args ([1058044](https://github.com/ike18t/ng-mocks/commit/1058044))
-
-
-### Features
-
-* Support Angular propDecorators inputs and outputs ([add374d](https://github.com/ike18t/ng-mocks/commit/add374d))
-
-
-
-<a name="5.0.0"></a>
-# 5.0.0 (2018-03-25)
-
-
-### Bug Fixes
-
-* Fix bad return value from mock-directive ([4659a32](https://github.com/ike18t/ng-mocks/commit/4659a32))
-* multiple decorators on an input ([13874b9](https://github.com/ike18t/ng-mocks/commit/13874b9))
-* Outdated package-lock ([7623e98](https://github.com/ike18t/ng-mocks/commit/7623e98))
-
-
-### Features
-
-* add functions to mass mock ([fee5a03](https://github.com/ike18t/ng-mocks/commit/fee5a03))
-* Cleanup exports and export MockDeclaration from MockModule ([9fe2bb1](https://github.com/ike18t/ng-mocks/commit/9fe2bb1))
-* mock directives now have event emitter bound outputs ([bac1ca5](https://github.com/ike18t/ng-mocks/commit/bac1ca5))
-
-
-
-<a name="5.0.0-rc5"></a>
-# 5.0.0-rc5 (2018-03-07)
-
-
-### Bug Fixes
-
-* package json typings location ([5f6fde0](https://github.com/ike18t/ng-mocks/commit/5f6fde0))
-
-
-
-<a name="5.0.0-rc4"></a>
-# 5.0.0-rc4 (2018-03-07)
-
-
-
-<a name="5.0.0-rc3"></a>
-# 5.0.0-rc3 (2018-03-07)
-
-
-### Bug Fixes
-
-* integrate mock-pipe ([d747517](https://github.com/ike18t/ng-mocks/commit/d747517))
-* mock_direcive integration ([7f02f7b](https://github.com/ike18t/ng-mocks/commit/7f02f7b))
-
-
-### Features
-
-* merge in mock-module ([05eaebe](https://github.com/ike18t/ng-mocks/commit/05eaebe))
-* support inputs and outputs from extended components ([fc46838](https://github.com/ike18t/ng-mocks/commit/fc46838))
-
-
-
-<a name="5.0.0-rc1"></a>
-# 5.0.0-rc1 (2018-02-10)
-
-
-### Bug Fixes
-
-* add reflect-metadata back to devDeps ([385c9c4](https://github.com/ike18t/ng-mocks/commit/385c9c4))
-* Add support for directives with a different kind of meta ([0bd38cc](https://github.com/ike18t/ng-mocks/commit/0bd38cc))
-* add testbed test that exposed now fixed issue ([610cbdc](https://github.com/ike18t/ng-mocks/commit/610cbdc))
-* forgot how to use js reduce ([de518d4](https://github.com/ike18t/ng-mocks/commit/de518d4))
-* instantiate event emitters in component constructor ([fb4b97d](https://github.com/ike18t/ng-mocks/commit/fb4b97d))
-* module exports is now all declarations ([fbb0e73](https://github.com/ike18t/ng-mocks/commit/fbb0e73))
-* output binding ([59f476d](https://github.com/ike18t/ng-mocks/commit/59f476d))
-* works with component w/o inputs or outputs ([b3d38e7](https://github.com/ike18t/ng-mocks/commit/b3d38e7))
-
-
-### Features
-
-* add exportAs and alias support ([14a1474](https://github.com/ike18t/ng-mocks/commit/14a1474))
-* add support for exportAs and input aliases ([9b42a21](https://github.com/ike18t/ng-mocks/commit/9b42a21))
-* Adding angular 2 compatibility and moving to peerDependency ([#3](https://github.com/ike18t/ng-mocks/issues/3)) ([4bd93db](https://github.com/ike18t/ng-mocks/commit/4bd93db))
-* component mock implements control value accessor to support ngModel binding ([67ea7c4](https://github.com/ike18t/ng-mocks/commit/67ea7c4))
-* initial implementation ([893f83b](https://github.com/ike18t/ng-mocks/commit/893f83b))
-* memoize function by arg ([031e3a6](https://github.com/ike18t/ng-mocks/commit/031e3a6))
-* memoize function by arg ([cac00b3](https://github.com/ike18t/ng-mocks/commit/cac00b3))
-* mock module providers ([49b2272](https://github.com/ike18t/ng-mocks/commit/49b2272))
-* Upgrade to angular 5 and pull in testbed for tests ([7df64a8](https://github.com/ike18t/ng-mocks/commit/7df64a8))
-
-
-
-<a name="7.1.0"></a>
-# 7.1.0 (2018-11-01)
-
-
-### Bug Fixes
-
-* trim innerText that was getting a new line from a div ([f883ad0](https://github.com/ike18t/ng-mocks/commit/f883ad0))
-
-
-
-<a name="7.0.1"></a>
-## 7.0.1 (2018-10-26)
-
-
-### Bug Fixes
-
-* package-lock out of sync ([6fe7d36](https://github.com/ike18t/ng-mocks/commit/6fe7d36))
-
-
-
-<a name="7.0.0"></a>
-# 7.0.0 (2018-10-26)
-
-
-
-<a name="6.3.0"></a>
-# 6.3.0 (2018-10-17)
-
-
-### Features
-
-* **MockDirective:** added the ability to use ViewChild/ViewChildren etc with MockDirective ([8853e87](https://github.com/ike18t/ng-mocks/commit/8853e87))
-
-
-
-<a name="6.2.3"></a>
-## 6.2.3 (2018-10-02)
-
-
-### Bug Fixes
-
-* **MockPlural:** removing generic type from MockComponents, Directives, and Pipes ([919a06c](https://github.com/ike18t/ng-mocks/commit/919a06c))
-
-
-
-<a name="6.2.2"></a>
-## 6.2.2 (2018-10-02)
-
-
-### Bug Fixes
-
-* **MockModule:** Never mock CommonModule ([119dd80](https://github.com/ike18t/ng-mocks/commit/119dd80))
-
-
-
-<a name="6.2.1"></a>
-## 6.2.1 (2018-08-28)
-
-
-
-<a name="6.2.0"></a>
-# 6.2.0 (2018-08-28)
-
-
-### Features
-
-* add a MockedComponent type ([fe547af](https://github.com/ike18t/ng-mocks/commit/fe547af))
-
-
-
-<a name="6.1.0"></a>
-# 6.1.0 (2018-06-04)
-
-
-### Features
-
-* support structural directives ([050e70c](https://github.com/ike18t/ng-mocks/commit/050e70c))
-
-
-
-<a name="6.0.1"></a>
-## 6.0.1 (2018-05-15)
-
-
-### Bug Fixes
-
-* package json peer dep version range ([8ad3834](https://github.com/ike18t/ng-mocks/commit/8ad3834))
-
-
-
-<a name="6.0.0"></a>
-# 6.0.0 (2018-05-14)
-
-
-### Features
-
-* support angular 6 and test 5 & 6 in travis ([5bc9331](https://github.com/ike18t/ng-mocks/commit/5bc9331))
-
-
-
-<a name="5.3.0"></a>
-# 5.3.0 (2018-04-05)
-
-
-### Features
-
-* MockOf - Include mocked class names in mock class names ([8b149f5](https://github.com/ike18t/ng-mocks/commit/8b149f5))
-
-
-
-<a name="5.2.0"></a>
-# 5.2.0 (2018-03-30)
-
-
-### Features
-
-* Use Angular annotation resolvers ([4050d10](https://github.com/ike18t/ng-mocks/commit/4050d10))
-
-
-
-<a name="5.1.0"></a>
-# 5.1.0 (2018-03-25)
-
-
-### Bug Fixes
-
-* Add a null check for decorator args ([1058044](https://github.com/ike18t/ng-mocks/commit/1058044))
-
-
-### Features
-
-* Support Angular propDecorators inputs and outputs ([add374d](https://github.com/ike18t/ng-mocks/commit/add374d))
-
-
-
-<a name="5.0.0"></a>
-# 5.0.0 (2018-03-25)
-
-
-### Bug Fixes
-
-* Fix bad return value from mock-directive ([4659a32](https://github.com/ike18t/ng-mocks/commit/4659a32))
-* multiple decorators on an input ([13874b9](https://github.com/ike18t/ng-mocks/commit/13874b9))
-* Outdated package-lock ([7623e98](https://github.com/ike18t/ng-mocks/commit/7623e98))
-
-
-### Features
-
-* add functions to mass mock ([fee5a03](https://github.com/ike18t/ng-mocks/commit/fee5a03))
-* Cleanup exports and export MockDeclaration from MockModule ([9fe2bb1](https://github.com/ike18t/ng-mocks/commit/9fe2bb1))
-* mock directives now have event emitter bound outputs ([bac1ca5](https://github.com/ike18t/ng-mocks/commit/bac1ca5))
-
-
-
-<a name="5.0.0-rc5"></a>
-# 5.0.0-rc5 (2018-03-07)
-
-
-### Bug Fixes
-
-* package json typings location ([5f6fde0](https://github.com/ike18t/ng-mocks/commit/5f6fde0))
-
-
-
-<a name="5.0.0-rc4"></a>
-# 5.0.0-rc4 (2018-03-07)
-
-
-
-<a name="5.0.0-rc3"></a>
-# 5.0.0-rc3 (2018-03-07)
-
-
-### Bug Fixes
-
-* integrate mock-pipe ([d747517](https://github.com/ike18t/ng-mocks/commit/d747517))
-* mock_direcive integration ([7f02f7b](https://github.com/ike18t/ng-mocks/commit/7f02f7b))
-
-
-### Features
-
-* merge in mock-module ([05eaebe](https://github.com/ike18t/ng-mocks/commit/05eaebe))
-* support inputs and outputs from extended components ([fc46838](https://github.com/ike18t/ng-mocks/commit/fc46838))
-
-
-
-<a name="5.0.0-rc1"></a>
-# 5.0.0-rc1 (2018-02-10)
-
-
-### Bug Fixes
-
-* add reflect-metadata back to devDeps ([385c9c4](https://github.com/ike18t/ng-mocks/commit/385c9c4))
-* Add support for directives with a different kind of meta ([0bd38cc](https://github.com/ike18t/ng-mocks/commit/0bd38cc))
-* add testbed test that exposed now fixed issue ([610cbdc](https://github.com/ike18t/ng-mocks/commit/610cbdc))
-* forgot how to use js reduce ([de518d4](https://github.com/ike18t/ng-mocks/commit/de518d4))
-* instantiate event emitters in component constructor ([fb4b97d](https://github.com/ike18t/ng-mocks/commit/fb4b97d))
-* module exports is now all declarations ([fbb0e73](https://github.com/ike18t/ng-mocks/commit/fbb0e73))
-* output binding ([59f476d](https://github.com/ike18t/ng-mocks/commit/59f476d))
-* works with component w/o inputs or outputs ([b3d38e7](https://github.com/ike18t/ng-mocks/commit/b3d38e7))
-
-
-### Features
-
-* add exportAs and alias support ([14a1474](https://github.com/ike18t/ng-mocks/commit/14a1474))
-* add support for exportAs and input aliases ([9b42a21](https://github.com/ike18t/ng-mocks/commit/9b42a21))
-* Adding angular 2 compatibility and moving to peerDependency ([#3](https://github.com/ike18t/ng-mocks/issues/3)) ([4bd93db](https://github.com/ike18t/ng-mocks/commit/4bd93db))
-* component mock implements control value accessor to support ngModel binding ([67ea7c4](https://github.com/ike18t/ng-mocks/commit/67ea7c4))
-* initial implementation ([893f83b](https://github.com/ike18t/ng-mocks/commit/893f83b))
-* memoize function by arg ([031e3a6](https://github.com/ike18t/ng-mocks/commit/031e3a6))
-* memoize function by arg ([cac00b3](https://github.com/ike18t/ng-mocks/commit/cac00b3))
-* mock module providers ([49b2272](https://github.com/ike18t/ng-mocks/commit/49b2272))
-* Upgrade to angular 5 and pull in testbed for tests ([7df64a8](https://github.com/ike18t/ng-mocks/commit/7df64a8))
-
-
-
-<a name="7.0.1"></a>
-## 7.0.1 (2018-10-26)
-
-
-### Bug Fixes
-
-* package-lock out of sync ([6fe7d36](https://github.com/ike18t/ng-mocks/commit/6fe7d36))
-
-
-
-<a name="7.0.0"></a>
-# 7.0.0 (2018-10-26)
-
-
-
-<a name="6.3.0"></a>
-# 6.3.0 (2018-10-17)
-
-
-### Features
-
-* **MockDirective:** added the ability to use ViewChild/ViewChildren etc with MockDirective ([8853e87](https://github.com/ike18t/ng-mocks/commit/8853e87))
-
-
-
-<a name="6.2.3"></a>
-## 6.2.3 (2018-10-02)
-
-
-### Bug Fixes
-
-* **MockPlural:** removing generic type from MockComponents, Directives, and Pipes ([919a06c](https://github.com/ike18t/ng-mocks/commit/919a06c))
-
-
-
-<a name="6.2.2"></a>
-## 6.2.2 (2018-10-02)
-
-
-### Bug Fixes
-
-* **MockModule:** Never mock CommonModule ([119dd80](https://github.com/ike18t/ng-mocks/commit/119dd80))
-
-
-
-<a name="6.2.1"></a>
-## 6.2.1 (2018-08-28)
-
-
-
-<a name="6.2.0"></a>
-# 6.2.0 (2018-08-28)
-
-
-### Features
-
-* add a MockedComponent type ([fe547af](https://github.com/ike18t/ng-mocks/commit/fe547af))
-
-
-
-<a name="6.1.0"></a>
-# 6.1.0 (2018-06-04)
-
-
-### Features
-
-* support structural directives ([050e70c](https://github.com/ike18t/ng-mocks/commit/050e70c))
-
-
-
-<a name="6.0.1"></a>
-## 6.0.1 (2018-05-15)
-
-
-### Bug Fixes
-
-* package json peer dep version range ([8ad3834](https://github.com/ike18t/ng-mocks/commit/8ad3834))
-
-
-
-<a name="6.0.0"></a>
-# 6.0.0 (2018-05-14)
-
-
-### Features
-
-* support angular 6 and test 5 & 6 in travis ([5bc9331](https://github.com/ike18t/ng-mocks/commit/5bc9331))
-
-
-
-<a name="5.3.0"></a>
-# 5.3.0 (2018-04-05)
-
-
-### Features
-
-* MockOf - Include mocked class names in mock class names ([8b149f5](https://github.com/ike18t/ng-mocks/commit/8b149f5))
-
-
-
-<a name="5.2.0"></a>
-# 5.2.0 (2018-03-30)
-
-
-### Features
-
-* Use Angular annotation resolvers ([4050d10](https://github.com/ike18t/ng-mocks/commit/4050d10))
-
-
-
-<a name="5.1.0"></a>
-# 5.1.0 (2018-03-25)
-
-
-### Bug Fixes
-
-* Add a null check for decorator args ([1058044](https://github.com/ike18t/ng-mocks/commit/1058044))
-
-
-### Features
-
-* Support Angular propDecorators inputs and outputs ([add374d](https://github.com/ike18t/ng-mocks/commit/add374d))
-
-
-
-<a name="5.0.0"></a>
-# 5.0.0 (2018-03-25)
-
-
-### Bug Fixes
-
-* Fix bad return value from mock-directive ([4659a32](https://github.com/ike18t/ng-mocks/commit/4659a32))
-* multiple decorators on an input ([13874b9](https://github.com/ike18t/ng-mocks/commit/13874b9))
-* Outdated package-lock ([7623e98](https://github.com/ike18t/ng-mocks/commit/7623e98))
-
-
-### Features
-
-* add functions to mass mock ([fee5a03](https://github.com/ike18t/ng-mocks/commit/fee5a03))
-* Cleanup exports and export MockDeclaration from MockModule ([9fe2bb1](https://github.com/ike18t/ng-mocks/commit/9fe2bb1))
-* mock directives now have event emitter bound outputs ([bac1ca5](https://github.com/ike18t/ng-mocks/commit/bac1ca5))
-
-
-
-<a name="5.0.0-rc5"></a>
-# 5.0.0-rc5 (2018-03-07)
-
-
-### Bug Fixes
-
-* package json typings location ([5f6fde0](https://github.com/ike18t/ng-mocks/commit/5f6fde0))
-
-
-
-<a name="5.0.0-rc4"></a>
-# 5.0.0-rc4 (2018-03-07)
-
-
-
-<a name="5.0.0-rc3"></a>
-# 5.0.0-rc3 (2018-03-07)
-
-
-### Bug Fixes
-
-* integrate mock-pipe ([d747517](https://github.com/ike18t/ng-mocks/commit/d747517))
-* mock_direcive integration ([7f02f7b](https://github.com/ike18t/ng-mocks/commit/7f02f7b))
-
-
-### Features
-
-* merge in mock-module ([05eaebe](https://github.com/ike18t/ng-mocks/commit/05eaebe))
-* support inputs and outputs from extended components ([fc46838](https://github.com/ike18t/ng-mocks/commit/fc46838))
-
-
-
-<a name="5.0.0-rc1"></a>
-# 5.0.0-rc1 (2018-02-10)
-
-
-### Bug Fixes
-
-* add reflect-metadata back to devDeps ([385c9c4](https://github.com/ike18t/ng-mocks/commit/385c9c4))
-* Add support for directives with a different kind of meta ([0bd38cc](https://github.com/ike18t/ng-mocks/commit/0bd38cc))
-* add testbed test that exposed now fixed issue ([610cbdc](https://github.com/ike18t/ng-mocks/commit/610cbdc))
-* forgot how to use js reduce ([de518d4](https://github.com/ike18t/ng-mocks/commit/de518d4))
-* instantiate event emitters in component constructor ([fb4b97d](https://github.com/ike18t/ng-mocks/commit/fb4b97d))
-* module exports is now all declarations ([fbb0e73](https://github.com/ike18t/ng-mocks/commit/fbb0e73))
-* output binding ([59f476d](https://github.com/ike18t/ng-mocks/commit/59f476d))
-* works with component w/o inputs or outputs ([b3d38e7](https://github.com/ike18t/ng-mocks/commit/b3d38e7))
-
-
-### Features
-
-* add exportAs and alias support ([14a1474](https://github.com/ike18t/ng-mocks/commit/14a1474))
-* add support for exportAs and input aliases ([9b42a21](https://github.com/ike18t/ng-mocks/commit/9b42a21))
-* Adding angular 2 compatibility and moving to peerDependency ([#3](https://github.com/ike18t/ng-mocks/issues/3)) ([4bd93db](https://github.com/ike18t/ng-mocks/commit/4bd93db))
-* component mock implements control value accessor to support ngModel binding ([67ea7c4](https://github.com/ike18t/ng-mocks/commit/67ea7c4))
-* initial implementation ([893f83b](https://github.com/ike18t/ng-mocks/commit/893f83b))
-* memoize function by arg ([031e3a6](https://github.com/ike18t/ng-mocks/commit/031e3a6))
-* memoize function by arg ([cac00b3](https://github.com/ike18t/ng-mocks/commit/cac00b3))
-* mock module providers ([49b2272](https://github.com/ike18t/ng-mocks/commit/49b2272))
-* Upgrade to angular 5 and pull in testbed for tests ([7df64a8](https://github.com/ike18t/ng-mocks/commit/7df64a8))
-
-
-
-<a name="7.0.0"></a>
-# 7.0.0 (2018-10-26)
-
-
-
-<a name="6.3.0"></a>
-# 6.3.0 (2018-10-17)
-
-
-### Features
-
-* **MockDirective:** added the ability to use ViewChild/ViewChildren etc with MockDirective ([8853e87](https://github.com/ike18t/ng-mocks/commit/8853e87))
-
-
-
-<a name="6.2.3"></a>
-## 6.2.3 (2018-10-02)
-
-
-### Bug Fixes
-
-* **MockPlural:** removing generic type from MockComponents, Directives, and Pipes ([919a06c](https://github.com/ike18t/ng-mocks/commit/919a06c))
-
-
-
-<a name="6.2.2"></a>
-## 6.2.2 (2018-10-02)
-
-
-### Bug Fixes
-
-* **MockModule:** Never mock CommonModule ([119dd80](https://github.com/ike18t/ng-mocks/commit/119dd80))
-
-
-
-<a name="6.2.1"></a>
-## 6.2.1 (2018-08-28)
-
-
-
-<a name="6.2.0"></a>
-# 6.2.0 (2018-08-28)
-
-
-### Features
-
-* add a MockedComponent type ([fe547af](https://github.com/ike18t/ng-mocks/commit/fe547af))
-
-
-
-<a name="6.1.0"></a>
-# 6.1.0 (2018-06-04)
-
-
-### Features
-
-* support structural directives ([050e70c](https://github.com/ike18t/ng-mocks/commit/050e70c))
-
-
-
-<a name="6.0.1"></a>
-## 6.0.1 (2018-05-15)
-
-
-### Bug Fixes
-
-* package json peer dep version range ([8ad3834](https://github.com/ike18t/ng-mocks/commit/8ad3834))
-
-
-
-<a name="6.0.0"></a>
-# 6.0.0 (2018-05-14)
-
-
-### Features
-
-* support angular 6 and test 5 & 6 in travis ([5bc9331](https://github.com/ike18t/ng-mocks/commit/5bc9331))
-
-
-
-<a name="5.3.0"></a>
-# 5.3.0 (2018-04-05)
-
-
-### Features
-
-* MockOf - Include mocked class names in mock class names ([8b149f5](https://github.com/ike18t/ng-mocks/commit/8b149f5))
-
-
-
-<a name="5.2.0"></a>
-# 5.2.0 (2018-03-30)
-
-
-### Features
-
-* Use Angular annotation resolvers ([4050d10](https://github.com/ike18t/ng-mocks/commit/4050d10))
-
-
-
-<a name="5.1.0"></a>
-# 5.1.0 (2018-03-25)
-
-
-### Bug Fixes
-
-* Add a null check for decorator args ([1058044](https://github.com/ike18t/ng-mocks/commit/1058044))
-
-
-### Features
-
-* Support Angular propDecorators inputs and outputs ([add374d](https://github.com/ike18t/ng-mocks/commit/add374d))
-
-
-
-<a name="5.0.0"></a>
-# 5.0.0 (2018-03-25)
-
-
-### Bug Fixes
-
-* Fix bad return value from mock-directive ([4659a32](https://github.com/ike18t/ng-mocks/commit/4659a32))
-* multiple decorators on an input ([13874b9](https://github.com/ike18t/ng-mocks/commit/13874b9))
-* Outdated package-lock ([7623e98](https://github.com/ike18t/ng-mocks/commit/7623e98))
-
-
-### Features
-
-* add functions to mass mock ([fee5a03](https://github.com/ike18t/ng-mocks/commit/fee5a03))
-* Cleanup exports and export MockDeclaration from MockModule ([9fe2bb1](https://github.com/ike18t/ng-mocks/commit/9fe2bb1))
-* mock directives now have event emitter bound outputs ([bac1ca5](https://github.com/ike18t/ng-mocks/commit/bac1ca5))
-
-
-
-<a name="5.0.0-rc5"></a>
-# 5.0.0-rc5 (2018-03-07)
-
-
-### Bug Fixes
-
-* package json typings location ([5f6fde0](https://github.com/ike18t/ng-mocks/commit/5f6fde0))
-
-
-
-<a name="5.0.0-rc4"></a>
-# 5.0.0-rc4 (2018-03-07)
-
-
-
-<a name="5.0.0-rc3"></a>
-# 5.0.0-rc3 (2018-03-07)
-
-
-### Bug Fixes
-
-* integrate mock-pipe ([d747517](https://github.com/ike18t/ng-mocks/commit/d747517))
-* mock_direcive integration ([7f02f7b](https://github.com/ike18t/ng-mocks/commit/7f02f7b))
-
-
-### Features
-
-* merge in mock-module ([05eaebe](https://github.com/ike18t/ng-mocks/commit/05eaebe))
-* support inputs and outputs from extended components ([fc46838](https://github.com/ike18t/ng-mocks/commit/fc46838))
-
-
-
-<a name="5.0.0-rc1"></a>
-# 5.0.0-rc1 (2018-02-10)
-
-
-### Bug Fixes
-
-* add reflect-metadata back to devDeps ([385c9c4](https://github.com/ike18t/ng-mocks/commit/385c9c4))
-* Add support for directives with a different kind of meta ([0bd38cc](https://github.com/ike18t/ng-mocks/commit/0bd38cc))
-* add testbed test that exposed now fixed issue ([610cbdc](https://github.com/ike18t/ng-mocks/commit/610cbdc))
-* forgot how to use js reduce ([de518d4](https://github.com/ike18t/ng-mocks/commit/de518d4))
-* instantiate event emitters in component constructor ([fb4b97d](https://github.com/ike18t/ng-mocks/commit/fb4b97d))
-* module exports is now all declarations ([fbb0e73](https://github.com/ike18t/ng-mocks/commit/fbb0e73))
-* output binding ([59f476d](https://github.com/ike18t/ng-mocks/commit/59f476d))
-* works with component w/o inputs or outputs ([b3d38e7](https://github.com/ike18t/ng-mocks/commit/b3d38e7))
-
-
-### Features
-
-* add exportAs and alias support ([14a1474](https://github.com/ike18t/ng-mocks/commit/14a1474))
-* add support for exportAs and input aliases ([9b42a21](https://github.com/ike18t/ng-mocks/commit/9b42a21))
-* Adding angular 2 compatibility and moving to peerDependency ([#3](https://github.com/ike18t/ng-mocks/issues/3)) ([4bd93db](https://github.com/ike18t/ng-mocks/commit/4bd93db))
-* component mock implements control value accessor to support ngModel binding ([67ea7c4](https://github.com/ike18t/ng-mocks/commit/67ea7c4))
-* initial implementation ([893f83b](https://github.com/ike18t/ng-mocks/commit/893f83b))
-* memoize function by arg ([031e3a6](https://github.com/ike18t/ng-mocks/commit/031e3a6))
-* memoize function by arg ([cac00b3](https://github.com/ike18t/ng-mocks/commit/cac00b3))
-* mock module providers ([49b2272](https://github.com/ike18t/ng-mocks/commit/49b2272))
-* Upgrade to angular 5 and pull in testbed for tests ([7df64a8](https://github.com/ike18t/ng-mocks/commit/7df64a8))
-
-
-
-<a name="6.3.0"></a>
-# 6.3.0 (2018-10-17)
-
-
-### Features
-
-* **MockDirective:** added the ability to use ViewChild/ViewChildren etc with MockDirective ([8853e87](https://github.com/ike18t/ng-mocks/commit/8853e87))
-
-
-
-<a name="6.2.3"></a>
-## 6.2.3 (2018-10-02)
-
-
-### Bug Fixes
-
-* **MockPlural:** removing generic type from MockComponents, Directives, and Pipes ([919a06c](https://github.com/ike18t/ng-mocks/commit/919a06c))
-
-
-
-<a name="6.2.2"></a>
-## 6.2.2 (2018-10-02)
-
-
-### Bug Fixes
-
-* **MockModule:** Never mock CommonModule ([119dd80](https://github.com/ike18t/ng-mocks/commit/119dd80))
-
-
-
-<a name="6.2.1"></a>
-## 6.2.1 (2018-08-28)
-
-
-
-<a name="6.2.0"></a>
-# 6.2.0 (2018-08-28)
-
-
-### Features
-
-* add a MockedComponent type ([fe547af](https://github.com/ike18t/ng-mocks/commit/fe547af))
-
-
-
-<a name="6.1.0"></a>
-# 6.1.0 (2018-06-04)
-
-
-### Features
-
-* support structural directives ([050e70c](https://github.com/ike18t/ng-mocks/commit/050e70c))
-
-
-
-<a name="6.0.1"></a>
-## 6.0.1 (2018-05-15)
-
-
-### Bug Fixes
-
-* package json peer dep version range ([8ad3834](https://github.com/ike18t/ng-mocks/commit/8ad3834))
-
-
-
-<a name="6.0.0"></a>
-# 6.0.0 (2018-05-14)
-
-
-### Features
-
-* support angular 6 and test 5 & 6 in travis ([5bc9331](https://github.com/ike18t/ng-mocks/commit/5bc9331))
-
-
-
-<a name="5.3.0"></a>
-# 5.3.0 (2018-04-05)
-
-
-### Features
-
-* MockOf - Include mocked class names in mock class names ([8b149f5](https://github.com/ike18t/ng-mocks/commit/8b149f5))
-
-
-
-<a name="5.2.0"></a>
-# 5.2.0 (2018-03-30)
-
-
-### Features
-
-* Use Angular annotation resolvers ([4050d10](https://github.com/ike18t/ng-mocks/commit/4050d10))
-
-
-
-<a name="5.1.0"></a>
-# 5.1.0 (2018-03-25)
-
-
-### Bug Fixes
-
-* Add a null check for decorator args ([1058044](https://github.com/ike18t/ng-mocks/commit/1058044))
-
-
-### Features
-
-* Support Angular propDecorators inputs and outputs ([add374d](https://github.com/ike18t/ng-mocks/commit/add374d))
-
-
-
-<a name="5.0.0"></a>
-# 5.0.0 (2018-03-25)
-
-
-### Bug Fixes
-
-* Fix bad return value from mock-directive ([4659a32](https://github.com/ike18t/ng-mocks/commit/4659a32))
-* multiple decorators on an input ([13874b9](https://github.com/ike18t/ng-mocks/commit/13874b9))
-* Outdated package-lock ([7623e98](https://github.com/ike18t/ng-mocks/commit/7623e98))
-
-
-### Features
-
-* add functions to mass mock ([fee5a03](https://github.com/ike18t/ng-mocks/commit/fee5a03))
-* Cleanup exports and export MockDeclaration from MockModule ([9fe2bb1](https://github.com/ike18t/ng-mocks/commit/9fe2bb1))
-* mock directives now have event emitter bound outputs ([bac1ca5](https://github.com/ike18t/ng-mocks/commit/bac1ca5))
-
-
-
-<a name="5.0.0-rc5"></a>
-# 5.0.0-rc5 (2018-03-07)
-
-
-### Bug Fixes
-
-* package json typings location ([5f6fde0](https://github.com/ike18t/ng-mocks/commit/5f6fde0))
-
-
-
-<a name="5.0.0-rc4"></a>
-# 5.0.0-rc4 (2018-03-07)
-
-
-
-<a name="5.0.0-rc3"></a>
-# 5.0.0-rc3 (2018-03-07)
-
-
-### Bug Fixes
-
-* integrate mock-pipe ([d747517](https://github.com/ike18t/ng-mocks/commit/d747517))
-* mock_direcive integration ([7f02f7b](https://github.com/ike18t/ng-mocks/commit/7f02f7b))
-
-
-### Features
-
-* merge in mock-module ([05eaebe](https://github.com/ike18t/ng-mocks/commit/05eaebe))
-* support inputs and outputs from extended components ([fc46838](https://github.com/ike18t/ng-mocks/commit/fc46838))
-
-
-
-<a name="5.0.0-rc1"></a>
-# 5.0.0-rc1 (2018-02-10)
-
-
-### Bug Fixes
-
-* add reflect-metadata back to devDeps ([385c9c4](https://github.com/ike18t/ng-mocks/commit/385c9c4))
-* Add support for directives with a different kind of meta ([0bd38cc](https://github.com/ike18t/ng-mocks/commit/0bd38cc))
-* add testbed test that exposed now fixed issue ([610cbdc](https://github.com/ike18t/ng-mocks/commit/610cbdc))
-* forgot how to use js reduce ([de518d4](https://github.com/ike18t/ng-mocks/commit/de518d4))
-* instantiate event emitters in component constructor ([fb4b97d](https://github.com/ike18t/ng-mocks/commit/fb4b97d))
-* module exports is now all declarations ([fbb0e73](https://github.com/ike18t/ng-mocks/commit/fbb0e73))
-* output binding ([59f476d](https://github.com/ike18t/ng-mocks/commit/59f476d))
-* works with component w/o inputs or outputs ([b3d38e7](https://github.com/ike18t/ng-mocks/commit/b3d38e7))
-
-
-### Features
-
-* add exportAs and alias support ([14a1474](https://github.com/ike18t/ng-mocks/commit/14a1474))
-* add support for exportAs and input aliases ([9b42a21](https://github.com/ike18t/ng-mocks/commit/9b42a21))
-* Adding angular 2 compatibility and moving to peerDependency ([#3](https://github.com/ike18t/ng-mocks/issues/3)) ([4bd93db](https://github.com/ike18t/ng-mocks/commit/4bd93db))
-* component mock implements control value accessor to support ngModel binding ([67ea7c4](https://github.com/ike18t/ng-mocks/commit/67ea7c4))
-* initial implementation ([893f83b](https://github.com/ike18t/ng-mocks/commit/893f83b))
-* memoize function by arg ([031e3a6](https://github.com/ike18t/ng-mocks/commit/031e3a6))
-* memoize function by arg ([cac00b3](https://github.com/ike18t/ng-mocks/commit/cac00b3))
-* mock module providers ([49b2272](https://github.com/ike18t/ng-mocks/commit/49b2272))
-* Upgrade to angular 5 and pull in testbed for tests ([7df64a8](https://github.com/ike18t/ng-mocks/commit/7df64a8))
-
-
-
-<a name="6.2.3"></a>
-## 6.2.3 (2018-10-02)
-
-
-### Bug Fixes
-
-* **MockPlural:** removing generic type from MockComponents, Directives, and Pipes ([919a06c](https://github.com/ike18t/ng-mocks/commit/919a06c))
-
-
-
-<a name="6.2.2"></a>
-## 6.2.2 (2018-10-02)
-
-
-### Bug Fixes
-
-* **MockModule:** Never mock CommonModule ([119dd80](https://github.com/ike18t/ng-mocks/commit/119dd80))
-
-
-
-<a name="6.2.1"></a>
-## 6.2.1 (2018-08-28)
-
-
-
-<a name="6.2.0"></a>
-# 6.2.0 (2018-08-28)
-
-
-### Features
-
-* add a MockedComponent type ([fe547af](https://github.com/ike18t/ng-mocks/commit/fe547af))
-
-
-
-<a name="6.1.0"></a>
-# 6.1.0 (2018-06-04)
-
-
-### Features
-
-* support structural directives ([050e70c](https://github.com/ike18t/ng-mocks/commit/050e70c))
-
-
-
-<a name="6.0.1"></a>
-## 6.0.1 (2018-05-15)
-
-
-### Bug Fixes
-
-* package json peer dep version range ([8ad3834](https://github.com/ike18t/ng-mocks/commit/8ad3834))
-
-
-
-<a name="6.0.0"></a>
-# 6.0.0 (2018-05-14)
-
-
-### Features
-
-* support angular 6 and test 5 & 6 in travis ([5bc9331](https://github.com/ike18t/ng-mocks/commit/5bc9331))
-
-
-
-<a name="5.3.0"></a>
-# 5.3.0 (2018-04-05)
-
-
-### Features
-
-* MockOf - Include mocked class names in mock class names ([8b149f5](https://github.com/ike18t/ng-mocks/commit/8b149f5))
-
-
-
-<a name="5.2.0"></a>
-# 5.2.0 (2018-03-30)
-
-
-### Features
-
-* Use Angular annotation resolvers ([4050d10](https://github.com/ike18t/ng-mocks/commit/4050d10))
-
-
-
-<a name="5.1.0"></a>
-# 5.1.0 (2018-03-25)
-
-
-### Bug Fixes
-
-* Add a null check for decorator args ([1058044](https://github.com/ike18t/ng-mocks/commit/1058044))
-
-
-### Features
-
-* Support Angular propDecorators inputs and outputs ([add374d](https://github.com/ike18t/ng-mocks/commit/add374d))
-
-
-
-<a name="5.0.0"></a>
-# 5.0.0 (2018-03-25)
-
-
-### Bug Fixes
-
-* Fix bad return value from mock-directive ([4659a32](https://github.com/ike18t/ng-mocks/commit/4659a32))
-* multiple decorators on an input ([13874b9](https://github.com/ike18t/ng-mocks/commit/13874b9))
-* Outdated package-lock ([7623e98](https://github.com/ike18t/ng-mocks/commit/7623e98))
-
-
-### Features
-
-* add functions to mass mock ([fee5a03](https://github.com/ike18t/ng-mocks/commit/fee5a03))
-* Cleanup exports and export MockDeclaration from MockModule ([9fe2bb1](https://github.com/ike18t/ng-mocks/commit/9fe2bb1))
-* mock directives now have event emitter bound outputs ([bac1ca5](https://github.com/ike18t/ng-mocks/commit/bac1ca5))
-
-
-
-<a name="5.0.0-rc5"></a>
-# 5.0.0-rc5 (2018-03-07)
-
-
-### Bug Fixes
-
-* package json typings location ([5f6fde0](https://github.com/ike18t/ng-mocks/commit/5f6fde0))
-
-
-
-<a name="5.0.0-rc4"></a>
-# 5.0.0-rc4 (2018-03-07)
-
-
-
-<a name="5.0.0-rc3"></a>
-# 5.0.0-rc3 (2018-03-07)
-
-
-### Bug Fixes
-
-* integrate mock-pipe ([d747517](https://github.com/ike18t/ng-mocks/commit/d747517))
-* mock_direcive integration ([7f02f7b](https://github.com/ike18t/ng-mocks/commit/7f02f7b))
-
-
-### Features
-
-* merge in mock-module ([05eaebe](https://github.com/ike18t/ng-mocks/commit/05eaebe))
-* support inputs and outputs from extended components ([fc46838](https://github.com/ike18t/ng-mocks/commit/fc46838))
-
-
-
-<a name="5.0.0-rc1"></a>
-# 5.0.0-rc1 (2018-02-10)
-
-
-### Bug Fixes
-
-* add reflect-metadata back to devDeps ([385c9c4](https://github.com/ike18t/ng-mocks/commit/385c9c4))
-* Add support for directives with a different kind of meta ([0bd38cc](https://github.com/ike18t/ng-mocks/commit/0bd38cc))
-* add testbed test that exposed now fixed issue ([610cbdc](https://github.com/ike18t/ng-mocks/commit/610cbdc))
-* forgot how to use js reduce ([de518d4](https://github.com/ike18t/ng-mocks/commit/de518d4))
-* instantiate event emitters in component constructor ([fb4b97d](https://github.com/ike18t/ng-mocks/commit/fb4b97d))
-* module exports is now all declarations ([fbb0e73](https://github.com/ike18t/ng-mocks/commit/fbb0e73))
-* output binding ([59f476d](https://github.com/ike18t/ng-mocks/commit/59f476d))
-* works with component w/o inputs or outputs ([b3d38e7](https://github.com/ike18t/ng-mocks/commit/b3d38e7))
-
-
-### Features
-
-* add exportAs and alias support ([14a1474](https://github.com/ike18t/ng-mocks/commit/14a1474))
-* add support for exportAs and input aliases ([9b42a21](https://github.com/ike18t/ng-mocks/commit/9b42a21))
-* Adding angular 2 compatibility and moving to peerDependency ([#3](https://github.com/ike18t/ng-mocks/issues/3)) ([4bd93db](https://github.com/ike18t/ng-mocks/commit/4bd93db))
-* component mock implements control value accessor to support ngModel binding ([67ea7c4](https://github.com/ike18t/ng-mocks/commit/67ea7c4))
-* initial implementation ([893f83b](https://github.com/ike18t/ng-mocks/commit/893f83b))
-* memoize function by arg ([031e3a6](https://github.com/ike18t/ng-mocks/commit/031e3a6))
-* memoize function by arg ([cac00b3](https://github.com/ike18t/ng-mocks/commit/cac00b3))
-* mock module providers ([49b2272](https://github.com/ike18t/ng-mocks/commit/49b2272))
-* Upgrade to angular 5 and pull in testbed for tests ([7df64a8](https://github.com/ike18t/ng-mocks/commit/7df64a8))
-
-
-
-<a name="6.2.2"></a>
-## 6.2.2 (2018-10-02)
-
-
-### Bug Fixes
-
-* **MockModule:** Never mock CommonModule ([119dd80](https://github.com/ike18t/ng-mocks/commit/119dd80))
-
-
-
-<a name="6.2.1"></a>
-## 6.2.1 (2018-08-28)
-
-
-
-<a name="6.2.0"></a>
-# 6.2.0 (2018-08-28)
-
-
-### Features
-
-* add a MockedComponent type ([fe547af](https://github.com/ike18t/ng-mocks/commit/fe547af))
-
-
-
-<a name="6.1.0"></a>
-# 6.1.0 (2018-06-04)
-
-
-### Features
-
-* support structural directives ([050e70c](https://github.com/ike18t/ng-mocks/commit/050e70c))
-
-
-
-<a name="6.0.1"></a>
-## 6.0.1 (2018-05-15)
-
-
-### Bug Fixes
-
-* package json peer dep version range ([8ad3834](https://github.com/ike18t/ng-mocks/commit/8ad3834))
-
-
-
-<a name="6.0.0"></a>
-# 6.0.0 (2018-05-14)
-
-
-### Features
-
-* support angular 6 and test 5 & 6 in travis ([5bc9331](https://github.com/ike18t/ng-mocks/commit/5bc9331))
-
-
-
-<a name="5.3.0"></a>
-# 5.3.0 (2018-04-05)
-
-
-### Features
-
-* MockOf - Include mocked class names in mock class names ([8b149f5](https://github.com/ike18t/ng-mocks/commit/8b149f5))
-
-
-
-<a name="5.2.0"></a>
-# 5.2.0 (2018-03-30)
-
-
-### Features
-
-* Use Angular annotation resolvers ([4050d10](https://github.com/ike18t/ng-mocks/commit/4050d10))
-
-
-
-<a name="5.1.0"></a>
-# 5.1.0 (2018-03-25)
-
-
-### Bug Fixes
-
-* Add a null check for decorator args ([1058044](https://github.com/ike18t/ng-mocks/commit/1058044))
-
-
-### Features
-
-* Support Angular propDecorators inputs and outputs ([add374d](https://github.com/ike18t/ng-mocks/commit/add374d))
-
-
-
-<a name="5.0.0"></a>
-# 5.0.0 (2018-03-25)
-
-
-### Bug Fixes
-
-* Fix bad return value from mock-directive ([4659a32](https://github.com/ike18t/ng-mocks/commit/4659a32))
-* multiple decorators on an input ([13874b9](https://github.com/ike18t/ng-mocks/commit/13874b9))
-* Outdated package-lock ([7623e98](https://github.com/ike18t/ng-mocks/commit/7623e98))
-
-
-### Features
-
-* add functions to mass mock ([fee5a03](https://github.com/ike18t/ng-mocks/commit/fee5a03))
-* Cleanup exports and export MockDeclaration from MockModule ([9fe2bb1](https://github.com/ike18t/ng-mocks/commit/9fe2bb1))
-* mock directives now have event emitter bound outputs ([bac1ca5](https://github.com/ike18t/ng-mocks/commit/bac1ca5))
-
-
-
-<a name="5.0.0-rc5"></a>
-# 5.0.0-rc5 (2018-03-07)
-
-
-### Bug Fixes
-
-* package json typings location ([5f6fde0](https://github.com/ike18t/ng-mocks/commit/5f6fde0))
-
-
-
-<a name="5.0.0-rc4"></a>
-# 5.0.0-rc4 (2018-03-07)
-
-
-
-<a name="5.0.0-rc3"></a>
-# 5.0.0-rc3 (2018-03-07)
-
-
-### Bug Fixes
-
-* integrate mock-pipe ([d747517](https://github.com/ike18t/ng-mocks/commit/d747517))
-* mock_direcive integration ([7f02f7b](https://github.com/ike18t/ng-mocks/commit/7f02f7b))
-
-
-### Features
-
-* merge in mock-module ([05eaebe](https://github.com/ike18t/ng-mocks/commit/05eaebe))
-* support inputs and outputs from extended components ([fc46838](https://github.com/ike18t/ng-mocks/commit/fc46838))
-
-
-
-<a name="5.0.0-rc1"></a>
-# 5.0.0-rc1 (2018-02-10)
-
-
-### Bug Fixes
-
-* add reflect-metadata back to devDeps ([385c9c4](https://github.com/ike18t/ng-mocks/commit/385c9c4))
-* Add support for directives with a different kind of meta ([0bd38cc](https://github.com/ike18t/ng-mocks/commit/0bd38cc))
-* add testbed test that exposed now fixed issue ([610cbdc](https://github.com/ike18t/ng-mocks/commit/610cbdc))
-* forgot how to use js reduce ([de518d4](https://github.com/ike18t/ng-mocks/commit/de518d4))
-* instantiate event emitters in component constructor ([fb4b97d](https://github.com/ike18t/ng-mocks/commit/fb4b97d))
-* module exports is now all declarations ([fbb0e73](https://github.com/ike18t/ng-mocks/commit/fbb0e73))
-* output binding ([59f476d](https://github.com/ike18t/ng-mocks/commit/59f476d))
-* works with component w/o inputs or outputs ([b3d38e7](https://github.com/ike18t/ng-mocks/commit/b3d38e7))
-
-
-### Features
-
-* add exportAs and alias support ([14a1474](https://github.com/ike18t/ng-mocks/commit/14a1474))
-* add support for exportAs and input aliases ([9b42a21](https://github.com/ike18t/ng-mocks/commit/9b42a21))
-* Adding angular 2 compatibility and moving to peerDependency ([#3](https://github.com/ike18t/ng-mocks/issues/3)) ([4bd93db](https://github.com/ike18t/ng-mocks/commit/4bd93db))
-* component mock implements control value accessor to support ngModel binding ([67ea7c4](https://github.com/ike18t/ng-mocks/commit/67ea7c4))
-* initial implementation ([893f83b](https://github.com/ike18t/ng-mocks/commit/893f83b))
-* memoize function by arg ([031e3a6](https://github.com/ike18t/ng-mocks/commit/031e3a6))
-* memoize function by arg ([cac00b3](https://github.com/ike18t/ng-mocks/commit/cac00b3))
-* mock module providers ([49b2272](https://github.com/ike18t/ng-mocks/commit/49b2272))
-* Upgrade to angular 5 and pull in testbed for tests ([7df64a8](https://github.com/ike18t/ng-mocks/commit/7df64a8))
-
-
-
-<a name="6.2.1"></a>
-## 6.2.1 (2018-08-28)
-
-
-
-<a name="6.2.0"></a>
-# 6.2.0 (2018-08-28)
-
-
-### Features
-
-* add a MockedComponent type ([fe547af](https://github.com/ike18t/ng-mocks/commit/fe547af))
-
-
-
-<a name="6.1.0"></a>
-# 6.1.0 (2018-06-04)
-
-
-### Features
-
-* support structural directives ([050e70c](https://github.com/ike18t/ng-mocks/commit/050e70c))
-
-
-
-<a name="6.0.1"></a>
-## 6.0.1 (2018-05-15)
-
-
-### Bug Fixes
-
-* package json peer dep version range ([8ad3834](https://github.com/ike18t/ng-mocks/commit/8ad3834))
-
-
-
-<a name="6.0.0"></a>
-# 6.0.0 (2018-05-14)
-
-
-### Features
-
-* support angular 6 and test 5 & 6 in travis ([5bc9331](https://github.com/ike18t/ng-mocks/commit/5bc9331))
-
-
-
-<a name="5.3.0"></a>
-# 5.3.0 (2018-04-05)
-
-
-### Features
-
-* MockOf - Include mocked class names in mock class names ([8b149f5](https://github.com/ike18t/ng-mocks/commit/8b149f5))
-
-
-
-<a name="5.2.0"></a>
-# 5.2.0 (2018-03-30)
-
-
-### Features
-
-* Use Angular annotation resolvers ([4050d10](https://github.com/ike18t/ng-mocks/commit/4050d10))
-
-
-
-<a name="5.1.0"></a>
-# 5.1.0 (2018-03-25)
-
-
-### Bug Fixes
-
-* Add a null check for decorator args ([1058044](https://github.com/ike18t/ng-mocks/commit/1058044))
-
-
-### Features
-
-* Support Angular propDecorators inputs and outputs ([add374d](https://github.com/ike18t/ng-mocks/commit/add374d))
-
-
-
-<a name="5.0.0"></a>
-# 5.0.0 (2018-03-25)
-
-
-### Bug Fixes
-
-* Fix bad return value from mock-directive ([4659a32](https://github.com/ike18t/ng-mocks/commit/4659a32))
-* multiple decorators on an input ([13874b9](https://github.com/ike18t/ng-mocks/commit/13874b9))
-* Outdated package-lock ([7623e98](https://github.com/ike18t/ng-mocks/commit/7623e98))
-
-
-### Features
-
-* add functions to mass mock ([fee5a03](https://github.com/ike18t/ng-mocks/commit/fee5a03))
-* Cleanup exports and export MockDeclaration from MockModule ([9fe2bb1](https://github.com/ike18t/ng-mocks/commit/9fe2bb1))
-* mock directives now have event emitter bound outputs ([bac1ca5](https://github.com/ike18t/ng-mocks/commit/bac1ca5))
-
-
-
-<a name="5.0.0-rc5"></a>
-# 5.0.0-rc5 (2018-03-07)
-
-
-### Bug Fixes
-
-* package json typings location ([5f6fde0](https://github.com/ike18t/ng-mocks/commit/5f6fde0))
-
-
-
-<a name="5.0.0-rc4"></a>
-# 5.0.0-rc4 (2018-03-07)
-
-
-
-<a name="5.0.0-rc3"></a>
-# 5.0.0-rc3 (2018-03-07)
-
-
-### Bug Fixes
-
-* integrate mock-pipe ([d747517](https://github.com/ike18t/ng-mocks/commit/d747517))
-* mock_direcive integration ([7f02f7b](https://github.com/ike18t/ng-mocks/commit/7f02f7b))
-
-
-### Features
-
-* merge in mock-module ([05eaebe](https://github.com/ike18t/ng-mocks/commit/05eaebe))
-* support inputs and outputs from extended components ([fc46838](https://github.com/ike18t/ng-mocks/commit/fc46838))
-
-
-
-<a name="5.0.0-rc1"></a>
-# 5.0.0-rc1 (2018-02-10)
-
-
-### Bug Fixes
-
-* add reflect-metadata back to devDeps ([385c9c4](https://github.com/ike18t/ng-mocks/commit/385c9c4))
-* Add support for directives with a different kind of meta ([0bd38cc](https://github.com/ike18t/ng-mocks/commit/0bd38cc))
-* add testbed test that exposed now fixed issue ([610cbdc](https://github.com/ike18t/ng-mocks/commit/610cbdc))
-* forgot how to use js reduce ([de518d4](https://github.com/ike18t/ng-mocks/commit/de518d4))
-* instantiate event emitters in component constructor ([fb4b97d](https://github.com/ike18t/ng-mocks/commit/fb4b97d))
-* module exports is now all declarations ([fbb0e73](https://github.com/ike18t/ng-mocks/commit/fbb0e73))
-* output binding ([59f476d](https://github.com/ike18t/ng-mocks/commit/59f476d))
-* works with component w/o inputs or outputs ([b3d38e7](https://github.com/ike18t/ng-mocks/commit/b3d38e7))
-
-
-### Features
-
-* add exportAs and alias support ([14a1474](https://github.com/ike18t/ng-mocks/commit/14a1474))
-* add support for exportAs and input aliases ([9b42a21](https://github.com/ike18t/ng-mocks/commit/9b42a21))
-* Adding angular 2 compatibility and moving to peerDependency ([#3](https://github.com/ike18t/ng-mocks/issues/3)) ([4bd93db](https://github.com/ike18t/ng-mocks/commit/4bd93db))
-* component mock implements control value accessor to support ngModel binding ([67ea7c4](https://github.com/ike18t/ng-mocks/commit/67ea7c4))
-* initial implementation ([893f83b](https://github.com/ike18t/ng-mocks/commit/893f83b))
-* memoize function by arg ([031e3a6](https://github.com/ike18t/ng-mocks/commit/031e3a6))
-* memoize function by arg ([cac00b3](https://github.com/ike18t/ng-mocks/commit/cac00b3))
-* mock module providers ([49b2272](https://github.com/ike18t/ng-mocks/commit/49b2272))
-* Upgrade to angular 5 and pull in testbed for tests ([7df64a8](https://github.com/ike18t/ng-mocks/commit/7df64a8))
-
-
-
-<a name="6.2.0"></a>
-# 6.2.0 (2018-08-28)
-
-
-### Features
-
-* add a MockedComponent type ([fe547af](https://github.com/ike18t/ng-mocks/commit/fe547af))
-
-
-
-<a name="6.1.0"></a>
-# 6.1.0 (2018-06-04)
-
-
-### Features
-
-* support structural directives ([050e70c](https://github.com/ike18t/ng-mocks/commit/050e70c))
-
-
-
-<a name="6.0.1"></a>
-## 6.0.1 (2018-05-15)
-
-
-### Bug Fixes
-
-* package json peer dep version range ([8ad3834](https://github.com/ike18t/ng-mocks/commit/8ad3834))
-
-
-
-<a name="6.0.0"></a>
-# 6.0.0 (2018-05-14)
-
-
-### Features
-
-* support angular 6 and test 5 & 6 in travis ([5bc9331](https://github.com/ike18t/ng-mocks/commit/5bc9331))
-
-
-
-<a name="5.3.0"></a>
-# 5.3.0 (2018-04-05)
-
-
-### Features
-
-* MockOf - Include mocked class names in mock class names ([8b149f5](https://github.com/ike18t/ng-mocks/commit/8b149f5))
-
-
-
-<a name="5.2.0"></a>
-# 5.2.0 (2018-03-30)
-
-
-### Features
-
-* Use Angular annotation resolvers ([4050d10](https://github.com/ike18t/ng-mocks/commit/4050d10))
-
-
-
-<a name="5.1.0"></a>
-# 5.1.0 (2018-03-25)
-
-
-### Bug Fixes
-
-* Add a null check for decorator args ([1058044](https://github.com/ike18t/ng-mocks/commit/1058044))
-
-
-### Features
-
-* Support Angular propDecorators inputs and outputs ([add374d](https://github.com/ike18t/ng-mocks/commit/add374d))
-
-
-
-<a name="5.0.0"></a>
-# 5.0.0 (2018-03-25)
-
-
-### Bug Fixes
-
-* Fix bad return value from mock-directive ([4659a32](https://github.com/ike18t/ng-mocks/commit/4659a32))
-* multiple decorators on an input ([13874b9](https://github.com/ike18t/ng-mocks/commit/13874b9))
-* Outdated package-lock ([7623e98](https://github.com/ike18t/ng-mocks/commit/7623e98))
-
-
-### Features
-
-* add functions to mass mock ([fee5a03](https://github.com/ike18t/ng-mocks/commit/fee5a03))
-* Cleanup exports and export MockDeclaration from MockModule ([9fe2bb1](https://github.com/ike18t/ng-mocks/commit/9fe2bb1))
-* mock directives now have event emitter bound outputs ([bac1ca5](https://github.com/ike18t/ng-mocks/commit/bac1ca5))
-
-
-
-<a name="5.0.0-rc5"></a>
-# 5.0.0-rc5 (2018-03-07)
-
-
-### Bug Fixes
-
-* package json typings location ([5f6fde0](https://github.com/ike18t/ng-mocks/commit/5f6fde0))
-
-
-
-<a name="5.0.0-rc4"></a>
-# 5.0.0-rc4 (2018-03-07)
-
-
-
-<a name="5.0.0-rc3"></a>
-# 5.0.0-rc3 (2018-03-07)
-
-
-### Bug Fixes
-
-* integrate mock-pipe ([d747517](https://github.com/ike18t/ng-mocks/commit/d747517))
-* mock_direcive integration ([7f02f7b](https://github.com/ike18t/ng-mocks/commit/7f02f7b))
-
-
-### Features
-
-* merge in mock-module ([05eaebe](https://github.com/ike18t/ng-mocks/commit/05eaebe))
-* support inputs and outputs from extended components ([fc46838](https://github.com/ike18t/ng-mocks/commit/fc46838))
-
-
-
-<a name="5.0.0-rc1"></a>
-# 5.0.0-rc1 (2018-02-10)
-
-
-### Bug Fixes
-
-* add reflect-metadata back to devDeps ([385c9c4](https://github.com/ike18t/ng-mocks/commit/385c9c4))
-* Add support for directives with a different kind of meta ([0bd38cc](https://github.com/ike18t/ng-mocks/commit/0bd38cc))
-* add testbed test that exposed now fixed issue ([610cbdc](https://github.com/ike18t/ng-mocks/commit/610cbdc))
-* forgot how to use js reduce ([de518d4](https://github.com/ike18t/ng-mocks/commit/de518d4))
-* instantiate event emitters in component constructor ([fb4b97d](https://github.com/ike18t/ng-mocks/commit/fb4b97d))
-* module exports is now all declarations ([fbb0e73](https://github.com/ike18t/ng-mocks/commit/fbb0e73))
-* output binding ([59f476d](https://github.com/ike18t/ng-mocks/commit/59f476d))
-* works with component w/o inputs or outputs ([b3d38e7](https://github.com/ike18t/ng-mocks/commit/b3d38e7))
-
-
-### Features
-
-* add exportAs and alias support ([14a1474](https://github.com/ike18t/ng-mocks/commit/14a1474))
-* add support for exportAs and input aliases ([9b42a21](https://github.com/ike18t/ng-mocks/commit/9b42a21))
-* Adding angular 2 compatibility and moving to peerDependency ([#3](https://github.com/ike18t/ng-mocks/issues/3)) ([4bd93db](https://github.com/ike18t/ng-mocks/commit/4bd93db))
-* component mock implements control value accessor to support ngModel binding ([67ea7c4](https://github.com/ike18t/ng-mocks/commit/67ea7c4))
-* initial implementation ([893f83b](https://github.com/ike18t/ng-mocks/commit/893f83b))
-* memoize function by arg ([031e3a6](https://github.com/ike18t/ng-mocks/commit/031e3a6))
-* memoize function by arg ([cac00b3](https://github.com/ike18t/ng-mocks/commit/cac00b3))
-* mock module providers ([49b2272](https://github.com/ike18t/ng-mocks/commit/49b2272))
-* Upgrade to angular 5 and pull in testbed for tests ([7df64a8](https://github.com/ike18t/ng-mocks/commit/7df64a8))
-
-
-
-<a name="6.1.0"></a>
-# 6.1.0 (2018-06-04)
-
-
-### Features
-
-* support structural directives ([050e70c](https://github.com/ike18t/ng-mocks/commit/050e70c))
-
-
-
-<a name="6.0.1"></a>
-## 6.0.1 (2018-05-15)
-
-
-### Bug Fixes
-
-* package json peer dep version range ([8ad3834](https://github.com/ike18t/ng-mocks/commit/8ad3834))
-
-
-
-<a name="6.0.0"></a>
-# 6.0.0 (2018-05-14)
-
-
-### Features
-
-* support angular 6 and test 5 & 6 in travis ([5bc9331](https://github.com/ike18t/ng-mocks/commit/5bc9331))
-
-
-
-<a name="5.3.0"></a>
-# 5.3.0 (2018-04-05)
-
-
-### Features
-
-* MockOf - Include mocked class names in mock class names ([8b149f5](https://github.com/ike18t/ng-mocks/commit/8b149f5))
-
-
-
-<a name="5.2.0"></a>
-# 5.2.0 (2018-03-30)
-
-
-### Features
-
-* Use Angular annotation resolvers ([4050d10](https://github.com/ike18t/ng-mocks/commit/4050d10))
-
-
-
-<a name="5.1.0"></a>
-# 5.1.0 (2018-03-25)
-
-
-### Bug Fixes
-
-* Add a null check for decorator args ([1058044](https://github.com/ike18t/ng-mocks/commit/1058044))
-
-
-### Features
-
-* Support Angular propDecorators inputs and outputs ([add374d](https://github.com/ike18t/ng-mocks/commit/add374d))
-
-
-
-<a name="5.0.0"></a>
-# 5.0.0 (2018-03-25)
-
-
-### Bug Fixes
-
-* Fix bad return value from mock-directive ([4659a32](https://github.com/ike18t/ng-mocks/commit/4659a32))
-* multiple decorators on an input ([13874b9](https://github.com/ike18t/ng-mocks/commit/13874b9))
-* Outdated package-lock ([7623e98](https://github.com/ike18t/ng-mocks/commit/7623e98))
-
-
-### Features
-
-* add functions to mass mock ([fee5a03](https://github.com/ike18t/ng-mocks/commit/fee5a03))
-* Cleanup exports and export MockDeclaration from MockModule ([9fe2bb1](https://github.com/ike18t/ng-mocks/commit/9fe2bb1))
-* mock directives now have event emitter bound outputs ([bac1ca5](https://github.com/ike18t/ng-mocks/commit/bac1ca5))
-
-
-
-<a name="5.0.0-rc5"></a>
-# 5.0.0-rc5 (2018-03-07)
-
-
-### Bug Fixes
-
-* package json typings location ([5f6fde0](https://github.com/ike18t/ng-mocks/commit/5f6fde0))
-
-
-
-<a name="5.0.0-rc4"></a>
-# 5.0.0-rc4 (2018-03-07)
-
-
-
-<a name="5.0.0-rc3"></a>
-# 5.0.0-rc3 (2018-03-07)
-
-
-### Bug Fixes
-
-* integrate mock-pipe ([d747517](https://github.com/ike18t/ng-mocks/commit/d747517))
-* mock_direcive integration ([7f02f7b](https://github.com/ike18t/ng-mocks/commit/7f02f7b))
-
-
-### Features
-
-* merge in mock-module ([05eaebe](https://github.com/ike18t/ng-mocks/commit/05eaebe))
-* support inputs and outputs from extended components ([fc46838](https://github.com/ike18t/ng-mocks/commit/fc46838))
-
-
-
-<a name="5.0.0-rc1"></a>
-# 5.0.0-rc1 (2018-02-10)
-
-
-### Bug Fixes
-
-* add reflect-metadata back to devDeps ([385c9c4](https://github.com/ike18t/ng-mocks/commit/385c9c4))
-* Add support for directives with a different kind of meta ([0bd38cc](https://github.com/ike18t/ng-mocks/commit/0bd38cc))
-* add testbed test that exposed now fixed issue ([610cbdc](https://github.com/ike18t/ng-mocks/commit/610cbdc))
-* forgot how to use js reduce ([de518d4](https://github.com/ike18t/ng-mocks/commit/de518d4))
-* instantiate event emitters in component constructor ([fb4b97d](https://github.com/ike18t/ng-mocks/commit/fb4b97d))
-* module exports is now all declarations ([fbb0e73](https://github.com/ike18t/ng-mocks/commit/fbb0e73))
-* output binding ([59f476d](https://github.com/ike18t/ng-mocks/commit/59f476d))
-* works with component w/o inputs or outputs ([b3d38e7](https://github.com/ike18t/ng-mocks/commit/b3d38e7))
-
-
-### Features
-
-* add exportAs and alias support ([14a1474](https://github.com/ike18t/ng-mocks/commit/14a1474))
-* add support for exportAs and input aliases ([9b42a21](https://github.com/ike18t/ng-mocks/commit/9b42a21))
-* Adding angular 2 compatibility and moving to peerDependency ([#3](https://github.com/ike18t/ng-mocks/issues/3)) ([4bd93db](https://github.com/ike18t/ng-mocks/commit/4bd93db))
-* component mock implements control value accessor to support ngModel binding ([67ea7c4](https://github.com/ike18t/ng-mocks/commit/67ea7c4))
-* initial implementation ([893f83b](https://github.com/ike18t/ng-mocks/commit/893f83b))
-* memoize function by arg ([031e3a6](https://github.com/ike18t/ng-mocks/commit/031e3a6))
-* memoize function by arg ([cac00b3](https://github.com/ike18t/ng-mocks/commit/cac00b3))
-* mock module providers ([49b2272](https://github.com/ike18t/ng-mocks/commit/49b2272))
-* Upgrade to angular 5 and pull in testbed for tests ([7df64a8](https://github.com/ike18t/ng-mocks/commit/7df64a8))
-
-
-
-<a name="6.0.1"></a>
-## 6.0.1 (2018-05-15)
-
-
-### Bug Fixes
-
-* Fix peer dependencies
-
-
-
-<a name="6.0.0"></a>
-# 6.0.0 (2018-05-14)
-
-
-### Features
-
-* support angular 6 and test 5 & 6 in travis ([5bc9331](https://github.com/ike18t/ng-mocks/commit/5bc9331))
-
-
-
-<a name="5.3.0"></a>
-# 5.3.0 (2018-04-05)
-
-
-### Features
-
-* MockOf - Include mocked class names in mock class names ([8b149f5](https://github.com/ike18t/ng-mocks/commit/8b149f5))
-
-
-
-<a name="5.2.0"></a>
-# 5.2.0 (2018-03-30)
-
-
-### Features
-
-* Use Angular annotation resolvers ([4050d10](https://github.com/ike18t/ng-mocks/commit/4050d10))
-
-
-
-<a name="5.1.0"></a>
-# 5.1.0 (2018-03-25)
-
-
-### Bug Fixes
-
-* Add a null check for decorator args ([1058044](https://github.com/ike18t/ng-mocks/commit/1058044))
-
-
-### Features
-
-* Support Angular propDecorators inputs and outputs ([add374d](https://github.com/ike18t/ng-mocks/commit/add374d))
-
-
-
-<a name="5.0.0"></a>
-# 5.0.0 (2018-03-25)
-
-
-### Bug Fixes
-
-* Fix bad return value from mock-directive ([4659a32](https://github.com/ike18t/ng-mocks/commit/4659a32))
-* multiple decorators on an input ([13874b9](https://github.com/ike18t/ng-mocks/commit/13874b9))
-* Outdated package-lock ([7623e98](https://github.com/ike18t/ng-mocks/commit/7623e98))
-
-
-### Features
-
-* add functions to mass mock ([fee5a03](https://github.com/ike18t/ng-mocks/commit/fee5a03))
-* Cleanup exports and export MockDeclaration from MockModule ([9fe2bb1](https://github.com/ike18t/ng-mocks/commit/9fe2bb1))
-* mock directives now have event emitter bound outputs ([bac1ca5](https://github.com/ike18t/ng-mocks/commit/bac1ca5))
-
-
-
-<a name="5.0.0-rc5"></a>
-# 5.0.0-rc5 (2018-03-07)
-
-
-### Bug Fixes
-
-* package json typings location ([5f6fde0](https://github.com/ike18t/ng-mocks/commit/5f6fde0))
-
-
-
-<a name="5.0.0-rc4"></a>
-# 5.0.0-rc4 (2018-03-07)
-
-
-
-<a name="5.0.0-rc3"></a>
-# 5.0.0-rc3 (2018-03-07)
-
-
-
-<a name="5.0.0-rc2"></a>
-# 5.0.0-rc2 (2018-03-07)
 
 
 ### Bug Fixes
